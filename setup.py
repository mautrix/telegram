import setuptools
import sys
import glob
import mautrix_telegram

setuptools.setup(
    name="mautrix-telegram",
    version=mautrix_telegram.__version__,
    url="https://github.com/tulir/mautrix-telegram",

    author="Tulir Asokan",
    author_email="tulir@maunium.net",

    description="A Matrix-Telegram hybrid puppeting/relaybot bridge.",
    long_description=open("README.md").read(),

    packages=setuptools.find_packages(),

    install_requires=[
        "aiohttp>=3.0.1,<4",
        "SQLAlchemy>=1.2.3,<2",
        "alembic>=0.9.8,<0.10",
        "Markdown>=2.6.11,<3",
        "ruamel.yaml>=0.15.35,<0.16",
        "Pillow>=5.0.0,<6",
        "future-fstrings>=0.4.2",
        "python-magic>=0.4.15,<0.5",
    ],
    dependency_links=[
<<<<<<< HEAD
        ("https://github.com/LonamiWebs/Telethon/tarball/7998fd59f709ae1cd959c5cc4ab107982307f4a6#egg=Telethon"
         if sys.version_info > (3, 5)
         else "https://github.com/tulir/Telethon/tarball/ca08fe28800d74fd6c19fd6f473e12fbf2c258de#egg=Telethon")
=======
        ("https://github.com/LonamiWebs/Telethon/tarball/6e854325a8e0e800a4f337257293d09006946162#egg=Telethon"
         if sys.version_info >= (3, 6)
         else "https://github.com/tulir/Telethon/tarball/24dc21aea3305ef3bb8c7fcaef2025ae65d5c85e#egg=Telethon")
>>>>>>> a26f2c2c
    ],

    classifiers=[
        "Development Status :: 4 Beta",
        "License :: OSI Approved :: GNU General Public License v3 or later (GPLv3+)",
        "Topic :: Communications :: Chat",
        "Programming Language :: Python",
        "Programming Language :: Python :: 3",
        "Programming Language :: Python :: 3.5",
        "Programming Language :: Python :: 3.6",
    ],
    entry_points="""
        [console_scripts]
        mautrix-telegram=mautrix_telegram.__main__:main
    """,
    package_data={"mautrix_telegram": [
        "public/*.html", "public/*.png", "public/*.css",
    ]},
    data_files=[
        (".", ["example-config.yaml", "alembic.ini"]),
        ("alembic", ["alembic/env.py"]),
        ("alembic/versions", glob.glob("alembic/versions/*.py"))
    ],
)<|MERGE_RESOLUTION|>--- conflicted
+++ resolved
@@ -27,15 +27,9 @@
         "python-magic>=0.4.15,<0.5",
     ],
     dependency_links=[
-<<<<<<< HEAD
         ("https://github.com/LonamiWebs/Telethon/tarball/7998fd59f709ae1cd959c5cc4ab107982307f4a6#egg=Telethon"
-         if sys.version_info > (3, 5)
+         if sys.version_info >= (3, 6)
          else "https://github.com/tulir/Telethon/tarball/ca08fe28800d74fd6c19fd6f473e12fbf2c258de#egg=Telethon")
-=======
-        ("https://github.com/LonamiWebs/Telethon/tarball/6e854325a8e0e800a4f337257293d09006946162#egg=Telethon"
-         if sys.version_info >= (3, 6)
-         else "https://github.com/tulir/Telethon/tarball/24dc21aea3305ef3bb8c7fcaef2025ae65d5c85e#egg=Telethon")
->>>>>>> a26f2c2c
     ],
 
     classifiers=[
