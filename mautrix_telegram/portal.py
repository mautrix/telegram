# mautrix-telegram - A Matrix-Telegram puppeting bridge
# Copyright (C) 2018 Tulir Asokan
#
# This program is free software: you can redistribute it and/or modify
# it under the terms of the GNU General Public License as published by
# the Free Software Foundation, either version 3 of the License, or
# (at your option) any later version.
#
# This program is distributed in the hope that it will be useful,
# but WITHOUT ANY WARRANTY; without even the implied warranty of
# MERCHANTABILITY or FITNESS FOR A PARTICULAR PURPOSE.  See the
# GNU General Public License for more details.
#
# You should have received a copy of the GNU General Public License
# along with this program.  If not, see <http://www.gnu.org/licenses/>.
from io import BytesIO
from collections import deque
from datetime import datetime
import asyncio
import random
import mimetypes
import hashlib
import logging

from PIL import Image
import magic

from telethon.tl.functions.messages import *
from telethon.tl.functions.channels import *
from telethon.errors.rpc_error_list import *
from telethon.tl.types import *
from mautrix_appservice import MatrixRequestError, IntentError

from .db import Portal as DBPortal, Message as DBMessage
from . import puppet as p, user as u, formatter

mimetypes.init()

config = None


class Portal:
    log = logging.getLogger("mau.portal")
    db = None
    az = None
    by_mxid = {}
    by_tgid = {}

    def __init__(self, tgid, peer_type, tg_receiver=None, mxid=None, username=None, title=None,
                 about=None, photo_id=None, save_to_cache=True):
        self.mxid = mxid
        self.tgid = tgid
        self.tg_receiver = tg_receiver or tgid
        self.peer_type = peer_type
        self.username = username
        self.title = title
        self.about = about
        self.photo_id = photo_id
        self._main_intent = None
        self._room_create_lock = asyncio.Lock()

        self._dedup = deque()
        self._dedup_mxid = {}

        if save_to_cache:
            if tgid:
                self.by_tgid[self.tgid_full] = self
            if mxid:
                self.by_mxid[mxid] = self

    @property
    def tgid_full(self):
        return self.tgid, self.tg_receiver

    @property
    def tgid_log(self):
        if self.tgid == self.tg_receiver:
            return self.tgid
        return f"{self.tg_receiver}<->{self.tgid}"

    @property
    def peer(self):
        if self.peer_type == "user":
            return PeerUser(user_id=self.tgid)
        elif self.peer_type == "chat":
            return PeerChat(chat_id=self.tgid)
        elif self.peer_type == "channel":
            return PeerChannel(channel_id=self.tgid)

    def _hash_event(self, event):
        if self.peer_type == "channel":
            # Message IDs are unique per-channel
            return event.id

        # Non-channel messages are unique per-user (wtf telegram), so we have no other choice than
        # to deduplicate based on a hash of the message content.

        # The timestamp is only accurate to the second, so we can't rely on solely that either.
        hash_content = [event.date.timestamp(), event.message]
        if event.fwd_from:
            hash_content += [event.fwd_from.from_id, event.fwd_from.channel_id]
        elif isinstance(event, Message) and event.media:
            try:
                hash_content += {
                    MessageMediaContact: lambda media: [media.user_id],
                    MessageMediaDocument: lambda media: [media.document.id, media.caption],
                    MessageMediaPhoto: lambda media: [media.photo.id, media.caption],
                    MessageMediaGeo: lambda media: [media.geo.long, media.geo.lat],
                }[type(event.media)](event.media)
            except KeyError:
                pass

        return hashlib.md5("-"
                           .join(str(a) for a in hash_content)
                           .encode("utf-8")
                           ).hexdigest()

    def is_duplicate(self, event, mxid=None):
        hash = self._hash_event(event)
        if hash in self._dedup:
            return self._dedup_mxid[hash]

        self._dedup_mxid[hash] = mxid
        self._dedup.append(hash)

        if len(self._dedup) > 20:
            del self._dedup_mxid[self._dedup.popleft()]
        return None

    def get_input_entity(self, user):
        return user.client.get_input_entity(self.peer)

    # region Matrix room info updating

    @property
    def main_intent(self):
        if not self._main_intent:
            direct = self.peer_type == "user"
            puppet = p.Puppet.get(self.tgid) if direct else None
            self._main_intent = puppet.intent if direct else self.az.intent
        return self._main_intent

    async def invite_matrix(self, users):
        if isinstance(users, str):
            await self.main_intent.invite(self.mxid, users, check_cache=True)
        elif isinstance(users, list):
            for user in users:
                await self.main_intent.invite(self.mxid, user, check_cache=True)
        else:
            raise ValueError("Invalid invite identifier given to invite_matrix()")

    async def update_after_create(self, user, entity, direct, puppet=None):
        if not direct:
            await self.update_info(user, entity)
            users, participants = await self.get_users(user, entity)
            await self.sync_telegram_users(user, users)
            await self.update_telegram_participants(participants)
        else:
            if not puppet:
                puppet = p.Puppet.get(self.tgid)
            await puppet.update_info(user, entity)
            await puppet.intent.join_room(self.mxid)

    async def create_matrix_room(self, user, entity=None, invites=None, update_if_exists=True):
        if self.mxid:
            if update_if_exists:
                if not entity:
                    entity = await user.client.get_entity(self.peer)
                await self.update_after_create(user, entity, self.peer_type == "user")
                await self.invite_matrix(invites or [])
            return self.mxid
        async with self._room_create_lock:
            return await self._create_matrix_room(user, entity, invites)

    async def _create_matrix_room(self, user, entity, invites):
        direct = self.peer_type == "user"

        if self.mxid:
            return self.mxid

        if not entity:
            entity = await user.client.get_entity(self.peer)
            self.log.debug("Fetched data: %s", entity)

        self.log.debug(f"Creating room for {self.tgid_log}")

        try:
            self.title = entity.title
        except AttributeError:
            self.title = None

        puppet = p.Puppet.get(self.tgid) if direct else None
        intent = puppet.intent if direct else self.az.intent

        if self.peer_type == "channel" and entity.username:
            # TODO make public once safe
            public = False
            alias = self._get_room_alias(entity.username)
            self.username = entity.username
        else:
            public = False
            # TODO invite link alias?
            alias = None

        if alias:
            # TODO properly handle existing room aliases
            await intent.remove_room_alias(alias)
        room = await intent.create_room(alias=alias, is_public=public, invitees=invites or [],
                                        name=self.title, is_direct=direct)
        if not room:
            raise Exception(f"Failed to create room for {self.tgid_log}")

        self.mxid = room["room_id"]
        self.by_mxid[self.mxid] = self
        self.save()
        user.register_portal(self)

        power_level_requirement = 0 if self.peer_type == "chat" and entity.admins_enabled else 50
        levels = await self.main_intent.get_power_levels(self.mxid)
        levels["ban"] = 100
        levels["invite"] = 50
        levels["events"]["m.room.name"] = power_level_requirement
        levels["events"]["m.room.avatar"] = power_level_requirement
        levels["events"]["m.room.topic"] = 50 if self.peer_type == "channel" else 100
        levels["events"]["m.room.power_levels"] = 75
        await self.main_intent.set_power_levels(self.mxid, levels)
        await self.update_after_create(user, entity, direct, puppet)

    def _get_room_alias(self, username=None):
        username = username or self.username
        return config.get("bridge.alias_template", "telegram_{groupname}").format(
            groupname=username)

    async def sync_telegram_users(self, source, users):
        for entity in users:
            puppet = p.Puppet.get(entity.id)
            await puppet.intent.ensure_joined(self.mxid)
            await puppet.update_info(source, entity)

    async def add_telegram_user(self, user_id, source=None):
        puppet = p.Puppet.get(user_id)
        if source:
            entity = await source.client.get_entity(user_id)
            await puppet.update_info(source, entity)
            await puppet.intent.join_room(self.mxid)

        user = u.User.get_by_tgid(user_id)
        if user:
            user.register_portal(self)
            await self.main_intent.invite(self.mxid, user.mxid)

    async def delete_telegram_user(self, user_id, kick_message=None):
        puppet = p.Puppet.get(user_id)
        user = u.User.get_by_tgid(user_id)
        if kick_message:
            await self.main_intent.kick(self.mxid, puppet.mxid, kick_message)
        else:
            await puppet.intent.leave_room(self.mxid)
        if user:
            user.unregister_portal(self)
            await self.main_intent.kick(self.mxid, user.mxid, kick_message or "Left Telegram chat")

    async def update_info(self, user, entity=None):
        if self.peer_type == "user":
            self.log.warning(f"Called update_info() for direct chat portal {self.tgid_log}")
            return

        self.log.debug(f"Updating info of {self.tgid_log}")
        if not entity:
            entity = await user.client.get_entity(self.peer)
            self.log.debug("Fetched data: %s", entity)
        changed = False

        if self.peer_type == "channel":
            changed = await self.update_username(entity.username) or changed
            # TODO update about text
            # changed = self.update_about(entity.about) or changed

        changed = await self.update_title(entity.title) or changed

        if isinstance(entity.photo, ChatPhoto):
            changed = await self.update_avatar(user, entity.photo.photo_big) or changed

        if changed:
            self.save()

    async def update_username(self, username):
        if self.username != username:
            if self.username:
                await self.main_intent.remove_room_alias(self._get_room_alias())
            self.username = username or None
            if self.username:
                await self.main_intent.add_room_alias(self.mxid, self._get_room_alias())
            return True
        return False

    async def update_about(self, about):
        if self.about != about:
            self.about = about
            await self.main_intent.set_room_topic(self.mxid, self.about)
            return True
        return False

    async def update_title(self, title):
        if self.title != title:
            self.title = title
            await self.main_intent.set_room_name(self.mxid, self.title)
            return True
        return False

    @staticmethod
    def _get_largest_photo_size(photo):
        return max(photo.sizes, key=(lambda photo2: (
            len(photo2.bytes) if isinstance(photo2, PhotoCachedSize) else photo2.size)))

    async def update_avatar(self, user, photo):
        photo_id = f"{photo.volume_id}-{photo.local_id}"
        if self.photo_id != photo_id:
            try:
                file = await user.client.download_file_bytes(photo)
            except LocationInvalidError:
                return False
            uploaded = await self.main_intent.upload_file(file)
            await self.main_intent.set_room_avatar(self.mxid, uploaded["content_uri"])
            self.photo_id = photo_id
            return True
        return False

    async def get_users(self, user, entity):
        if self.peer_type == "chat":
            chat = await user.client(GetFullChatRequest(chat_id=self.tgid))
            return chat.users, chat.full_chat.participants.participants
        elif self.peer_type == "channel":
            try:
                participants = await user.client(GetParticipantsRequest(
                    entity, ChannelParticipantsRecent(), offset=0, limit=100, hash=0
                ))
                return participants.users, participants.participants
            except ChatAdminRequiredError:
                return [], []
        elif self.peer_type == "user":
            return [entity], []

    async def get_invite_link(self, user):
        if self.peer_type == "user":
            raise ValueError("You can't invite users to private chats.")
        elif self.peer_type == "chat":
            link = await user.client(ExportChatInviteRequest(chat_id=self.tgid))
        elif self.peer_type == "channel":
            if self.username:
                return f"https://t.me/{self.username}"
            link = await user.client(
                ExportInviteRequest(channel=await self.get_input_entity(user)))
        else:
            raise ValueError(f"Invalid peer type '{self.peer_type}' for invite link.")

        if isinstance(link, ChatInviteEmpty):
            raise ValueError("Failed to get invite link.")

        return link.link

    async def get_authenticated_matrix_users(self):
        try:
            members = await self.main_intent.get_room_members(self.mxid)
        except MatrixRequestError:
            return []
        authenticated = []
        for member in members:
            if p.Puppet.get_id_from_mxid(member) or member == self.main_intent.mxid:
                continue
            user = u.User.get_by_mxid(member)
            if user.has_full_access:
                authenticated.append(user)
        return authenticated

    @staticmethod
    async def cleanup_room(intent, room_id, type="Portal"):
        try:
            members = await intent.get_room_members(room_id)
        except MatrixRequestError:
            members = []
        for user in members:
            if user != intent.mxid:
                try:
                    await intent.kick(room_id, user, f"{type} deleted.")
                except (MatrixRequestError, IntentError):
                    pass
        await intent.leave_room(room_id)

    async def cleanup_and_delete(self):
        await self.cleanup_room(self.main_intent, self.mxid)
        self.delete()

    # endregion
    # region Matrix event handling

    @staticmethod
    def _get_file_meta(body, mime):
        try:
            current_extension = body[body.rindex("."):]
            if mimetypes.types_map[current_extension] == mime:
                file_name = body
            else:
                file_name = f"matrix_upload{mimetypes.guess_extension(mime)}"
        except (ValueError, KeyError):
            file_name = f"matrix_upload{mimetypes.guess_extension(mime)}"
        return file_name, None if file_name == body else body

    async def leave_matrix(self, user, source):
        if self.peer_type == "user":
            await self.main_intent.leave_room(self.mxid)
            self.delete()
            del self.by_tgid[self.tgid_full]
            del self.by_mxid[self.mxid]
        elif source and source.tgid != user.tgid:
            target = await user.get_input_entity(source)
            if self.peer_type == "chat":
                await source.client(DeleteChatUserRequest(chat_id=self.tgid, user_id=target))
            else:
                channel = await self.get_input_entity(source)
                rights = ChannelBannedRights(datetime.fromtimestamp(0), True)
                await source.client(EditBannedRequest(channel=channel,
                                                      user_id=target,
                                                      banned_rights=rights))
        elif self.peer_type == "chat":
            await user.client(DeleteChatUserRequest(chat_id=self.tgid, user_id=InputUserSelf()))
        elif self.peer_type == "channel":
            channel = await self.get_input_entity(user)
            await user.client(LeaveChannelRequest(channel=channel))

    async def handle_matrix_message(self, sender, message, event_id):
        type = message["msgtype"]
        space = self.tgid if self.peer_type == "channel" else sender.tgid
        reply_to = formatter.matrix_reply_to_telegram(message, space, room_id=self.mxid)
        if type in {"m.text", "m.emote"}:
            if "format" in message and message["format"] == "org.matrix.custom.html":
                message, entities = formatter.matrix_to_telegram(message["formatted_body"], space)
                if type == "m.emote":
                    message = "/me " + message
                response = await sender.client.send_message(self.peer, message, entities=entities,
                                                            reply_to=reply_to)
            else:
                if type == "m.emote":
                    message["body"] = "/me " + message["body"]
                response = await sender.client.send_message(self.peer, message["body"],
                                                            reply_to=reply_to)
        elif type in {"m.image", "m.file", "m.audio", "m.video"}:
            file = await self.main_intent.download_file(message["url"])

            info = message["info"]
            mime = info["mimetype"]

            file_name, caption = self._get_file_meta(message["body"], mime)

            attributes = [DocumentAttributeFilename(file_name=file_name)]
            if "w" in info and "h" in info:
                attributes.append(DocumentAttributeImageSize(w=info["w"], h=info["h"]))

            response = await sender.client.send_file(self.peer, file, mime, caption, attributes,
                                                     file_name, reply_to=reply_to)
        else:
            self.log.debug("Unhandled Matrix event: %s", message)
            return
        self.is_duplicate(response, (event_id, space))
        self.db.add(DBMessage(
            tgid=response.id,
            tg_space=space,
            mx_room=self.mxid,
            mxid=event_id))
        self.db.commit()

    async def handle_matrix_deletion(self, deleter, event_id):
        space = self.tgid if self.peer_type == "channel" else deleter.tgid
        message = DBMessage.query.filter(DBMessage.mxid == event_id and
                                         DBMessage.tg_space == space and
                                         DBMessage.mx_room == self.mxid).one_or_none()
        if not message:
            return
        await deleter.client.delete_messages(self.peer, [message.tgid])

    async def handle_matrix_power_levels(self, sender, new_users, old_users):
        # TODO handle all power level changes and bridge exact admin rights to supergroups/channels
        for user, level in new_users.items():
            user_id = p.Puppet.get_id_from_mxid(user)
            if not user_id:
                mx_user = u.User.get_by_mxid(user, create=False)
                if not mx_user or not mx_user.tgid:
                    continue
                user_id = mx_user.tgid
            if user not in old_users or level != old_users[user]:
                if self.peer_type == "chat":
                    await sender.client(EditChatAdminRequest(
                        chat_id=self.tgid, user_id=user_id, is_admin=level >= 50))
                elif self.peer_type == "channel":
                    moderator = level >= 50
                    admin = level >= 75
                    rights = ChannelAdminRights(change_info=moderator, post_messages=moderator,
                                                edit_messages=moderator, delete_messages=moderator,
                                                ban_users=moderator, invite_users=moderator,
                                                invite_link=moderator, pin_messages=moderator,
                                                add_admins=admin, manage_call=moderator)
                    await sender.client(
                        EditAdminRequest(channel=await self.get_input_entity(sender),
                                         user_id=await sender.client.get_input_entity(
                                             PeerUser(user_id)),
                                         admin_rights=rights))

    async def handle_matrix_about(self, sender, about):
        if self.peer_type not in {"channel"}:
            return
        channel = await self.get_input_entity(sender)
        await sender.client(EditAboutRequest(channel=channel, about=about))
        self.about = about
        self.save()

    async def handle_matrix_title(self, sender, title):
        if self.peer_type not in {"chat", "channel"}:
            return

        if self.peer_type == "chat":
            await sender.client(EditChatTitleRequest(chat_id=self.tgid, title=title))
        else:
            channel = await self.get_input_entity(sender)
            await sender.client(EditTitleRequest(channel=channel, title=title))
        self.title = title
        self.save()

    async def handle_matrix_avatar(self, sender, url):
        if self.peer_type not in {"chat", "channel"}:
            # Invalid peer type
            return

        file = await self.main_intent.download_file(url)
        mime = magic.from_buffer(file, mime=True)
        ext = mimetypes.guess_extension(mime)
        uploaded = await sender.client.upload_file(file, file_name=f"avatar{ext}")
        photo = InputChatUploadedPhoto(file=uploaded)

        if self.peer_type == "chat":
            updates = await sender.client(EditChatPhotoRequest(chat_id=self.tgid, photo=photo))
        else:
            channel = await self.get_input_entity(sender)
            updates = await sender.client(EditPhotoRequest(channel=channel, photo=photo))
        for update in updates.updates:
            is_photo_update = (isinstance(update, UpdateNewMessage)
                               and isinstance(update.message, MessageService)
                               and isinstance(update.message.action, MessageActionChatEditPhoto))
            if is_photo_update:
                loc = self._get_largest_photo_size(update.message.action.photo).location
                self.photo_id = f"{loc.volume_id}-{loc.local_id}"
                self.save()
                break

    # endregion
    # region Telegram chat info updating

    async def _get_telegram_users_in_matrix_room(self):
        user_tgids = set()
        user_mxids = await self.main_intent.get_room_members(self.mxid, ("join", "invite"))
        for user in user_mxids:
            if user == self.az.intent.mxid:
                continue
            mx_user = u.User.get_by_mxid(user, create=False)
            if mx_user and mx_user.tgid:
                user_tgids.add(mx_user.tgid)
            puppet_id = p.Puppet.get_id_from_mxid(user)
            if puppet_id:
                user_tgids.add(puppet_id)
        return user_tgids

    async def upgrade_telegram_chat(self, source):
        if self.peer_type != "chat":
            raise ValueError("Only normal group chats are upgradable to supergroups.")

        updates = await source.client(MigrateChatRequest(chat_id=self.tgid))
        entity = None
        for chat in updates.chats:
            if isinstance(chat, Channel):
                entity = chat
                break
        if not entity:
            raise ValueError("Upgrade may have failed: output channel not found.")
        self.peer_type = "channel"
        self.migrate_and_save(entity.id)
        await self.update_info(source, entity)

    async def set_telegram_username(self, source, username):
        if self.peer_type != "channel":
            raise ValueError("Only channels and supergroups have usernames.")
        await source.client(
            UpdateUsernameRequest(await self.get_input_entity(source), username))
        if await self.update_username(username):
            self.save()

    async def create_telegram_chat(self, source, supergroup=False):
        if not self.mxid:
            raise ValueError("Can't create Telegram chat for portal without Matrix room.")
        elif self.tgid:
            raise ValueError("Can't create Telegram chat for portal with existing Telegram chat.")

        invites = await self._get_telegram_users_in_matrix_room()
        if len(invites) < 2:
            # TODO[waiting-for-bots] This won't happen when the bot is enabled
            raise ValueError("Not enough Telegram users to create a chat")

        invites = [await source.client.get_input_entity(id) for id in invites]

        if self.peer_type == "chat":
            updates = await source.client(CreateChatRequest(title=self.title, users=invites))
            entity = updates.chats[0]
        elif self.peer_type == "channel":
            updates = await source.client(CreateChannelRequest(title=self.title,
                                                               about=self.about or "",
                                                               megagroup=supergroup))
            entity = updates.chats[0]
            await source.client(InviteToChannelRequest(
                channel=await source.client.get_input_entity(entity),
                users=invites))
        else:
            raise ValueError("Invalid peer type for Telegram chat creation")

        self.tgid = entity.id
        self.tg_receiver = self.tgid
        self.by_tgid[self.tgid_full] = self
        await self.update_info(source, entity)
        self.save()

    async def invite_telegram(self, source, puppet):
        if self.peer_type == "chat":
            await source.client(
                AddChatUserRequest(chat_id=self.tgid, user_id=puppet.tgid, fwd_limit=0))
        elif self.peer_type == "channel":
            target = await puppet.get_input_entity(source)
            await source.client(InviteToChannelRequest(channel=self.peer, users=[target]))
        else:
            raise ValueError("Invalid peer type for Telegram user invite")

    # endregion
    # region Telegram event handling

    async def handle_telegram_typing(self, user, event):
        if self.mxid:
            await user.intent.set_typing(self.mxid, is_typing=True)

    async def handle_telegram_photo(self, source, sender, media, relates_to=None):
        largest_size = self._get_largest_photo_size(media.photo)
        file = await source.client.download_file_bytes(largest_size.location)
        mime_type = magic.from_buffer(file, mime=True)
        uploaded = await sender.intent.upload_file(file, mime_type)
        info = {
            "h": largest_size.h,
            "w": largest_size.w,
            "size": len(largest_size.bytes) if (
                isinstance(largest_size, PhotoCachedSize)) else largest_size.size,
            "orientation": 0,
            "mimetype": mime_type,
        }
        name = media.caption
        await sender.intent.set_typing(self.mxid, is_typing=False)
        return await sender.intent.send_image(self.mxid, uploaded["content_uri"], info=info,
                                              text=name, relates_to=relates_to)

    def convert_webp(self, file, to="png"):
        try:
            image = Image.open(BytesIO(file)).convert("RGBA")
            new_file = BytesIO()
            image.save(new_file, to)
            return f"image/{to}", new_file.getvalue()
        except Exception:
            self.log.exception(f"Failed to convert webp to {to}")
            return "image/webp", file

    async def handle_telegram_document(self, source, sender, media, relates_to=None):
        file = await source.client.download_file_bytes(media.document)
        mime_type = magic.from_buffer(file, mime=True)
        dont_change_mime = False
        if mime_type == "image/webp":
            mime_type, file = self.convert_webp(file, to="png")
            dont_change_mime = True
        uploaded = await sender.intent.upload_file(file, mime_type)
        name = media.caption
        for attr in media.document.attributes:
            if not name and isinstance(attr, DocumentAttributeFilename):
                name = attr.file_name
                if not dont_change_mime:
                    (mime_from_name, _) = mimetypes.guess_type(name)
                    mime_type = mime_from_name or mime_type
            elif isinstance(attr, DocumentAttributeSticker):
                name = f"Sticker for {attr.alt}"
        mime_type = media.document.mime_type or mime_type
        info = {
            "size": media.document.size,
            "mimetype": mime_type,
        }
        type = "m.file"
        if mime_type.startswith("video/"):
            type = "m.video"
        elif mime_type.startswith("audio/"):
            type = "m.audio"
        elif mime_type.startswith("image/"):
            type = "m.image"
        await sender.intent.set_typing(self.mxid, is_typing=False)
        return await sender.intent.send_file(self.mxid, uploaded["content_uri"], info=info,
                                             text=name, file_type=type, relates_to=relates_to)

    def handle_telegram_location(self, source, sender, location, relates_to=None):
        long = location.long
        lat = location.lat
        long_char = "E" if long > 0 else "W"
        lat_char = "N" if lat > 0 else "S"
        rounded_long = abs(round(long * 100000) / 100000)
        rounded_lat = abs(round(lat * 100000) / 100000)

        body = f"{rounded_lat}° {lat_char}, {rounded_long}° {long_char}"

        url = f"https://maps.google.com/?q={lat},{long}"

        formatted_body = f"Location: <a href='{url}'>{body}</a>"
        # At least riot-web ignores formatting in m.location messages,
        # so we'll add a plaintext link.
        body = f"Location: {body}\n{url}"

        return sender.intent.send_message(self.mxid, {
            "msgtype": "m.location",
            "geo_uri": f"geo:{lat},{long}",
            "body": body,
            "format": "org.matrix.custom.html",
            "formatted_body": formatted_body,
            "m.relates_to": relates_to or None,
        })

    async def handle_telegram_text(self, source, sender, evt):
        self.log.debug(f"Sending {evt.message} to {self.mxid} by {sender.id}")
<<<<<<< HEAD
        text, html, relates_to = await formatter.telegram_event_to_matrix(
            evt, source,
            config["bridge.native_replies"],
            config["bridge.link_in_reply"],
            self.main_intent)
=======
        text, html = await formatter.telegram_event_to_matrix(evt, source,
                                                              config["bridge.native_replies"],
                                                              config["bridge.link_in_reply"],
                                                              self.main_intent)
        await sender.intent.set_typing(self.mxid, is_typing=False)
        return await sender.intent.send_text(self.mxid, text, html=html)

    async def handle_telegram_edit(self, source, sender, evt):
        if not self.mxid:
            return
        elif not config["bridge.edits_as_replies"]:
            self.log.debug("Edits as replies disabled, ignoring edit event...")
            return
        evt.reply_to_msg_id = evt.id
        text, html = await formatter.telegram_event_to_matrix(evt, source,
                                                              config["bridge.native_replies"],
                                                              config["bridge.link_in_reply"],
                                                              self.main_intent, reply_text="Edit")
>>>>>>> 0147475a
        await sender.intent.set_typing(self.mxid, is_typing=False)
        return await sender.intent.send_text(self.mxid, text, html=html, relates_to=relates_to)

    async def handle_telegram_message(self, source, sender, evt):
        if not self.mxid:
            await self.create_matrix_room(source, invites=[source.mxid], update_if_exists=False)

        tg_space = self.tgid if self.peer_type == "channel" else source.tgid

        temporary_identifier = f"${random.randint(1000000000000,9999999999999)}TGBRIDGETEMP"
        duplicate_found = self.is_duplicate(evt, (temporary_identifier, tg_space))
        if duplicate_found:
            mxid, other_tg_space = duplicate_found
            if tg_space != other_tg_space:
                self.db.add(
                    DBMessage(tgid=evt.id, mx_room=self.mxid, mxid=mxid, tg_space=tg_space))
                self.db.commit()
            return

        if evt.message:
            response = await self.handle_telegram_text(source, sender, evt)
        elif evt.media:
            relates_to = formatter.telegram_reply_to_matrix(evt, source)
            if isinstance(evt.media, MessageMediaPhoto):
                response = await self.handle_telegram_photo(source, sender, evt.media, relates_to)
            elif isinstance(evt.media, MessageMediaDocument):
                response = await self.handle_telegram_document(source, sender, evt.media,
                                                               relates_to)
            elif isinstance(evt.media, MessageMediaGeo):
                response = await self.handle_telegram_location(source, sender, evt.media.geo,
                                                               relates_to)
            else:
                self.log.debug("Unhandled Telegram media: %s", evt.media)
                return
        else:
            self.log.debug("Unhandled Telegram message: %s", evt)
            return

        mxid = response["event_id"]
        DBMessage.query \
            .filter(DBMessage.mx_room == self.mxid,
                    DBMessage.mxid == temporary_identifier) \
            .update({"mxid": mxid})
        self.db.add(DBMessage(tgid=evt.id, mx_room=self.mxid, mxid=mxid, tg_space=tg_space))
        self.db.commit()

    async def handle_telegram_action(self, source, sender, action):
        if not self.mxid:
            create_and_exit = (MessageActionChatCreate, MessageActionChannelCreate)
            create_and_continue = (MessageActionChatAddUser, MessageActionChatJoinedByLink)
            if isinstance(action, create_and_exit + create_and_continue):
                await self.create_matrix_room(source, invites=[source.mxid],
                                              update_if_exists=isinstance(action, create_and_exit))
            if not isinstance(action, create_and_continue):
                return

        # TODO figure out how to see changes to about text / channel username
        if isinstance(action, MessageActionChatEditTitle):
            if await self.update_title(action.title):
                self.save()
        elif isinstance(action, MessageActionChatEditPhoto):
            largest_size = self._get_largest_photo_size(action.photo)
            if await self.update_avatar(source, largest_size.location):
                self.save()
        elif isinstance(action, MessageActionChatAddUser):
            for user_id in action.users:
                await self.add_telegram_user(user_id, source)
        elif isinstance(action, MessageActionChatJoinedByLink):
            await self.add_telegram_user(sender.id, source)
        elif isinstance(action, MessageActionChatDeleteUser):
            kick_message = (f"Kicked by {sender.displayname}"
                            if sender.id != action.user_id else None)
            await self.delete_telegram_user(action.user_id, kick_message)
        elif isinstance(action, MessageActionChatMigrateTo):
            self.peer_type = "channel"
            self.migrate_and_save(action.channel_id)
            await sender.intent.send_emote(self.mxid, "upgraded this group to a supergroup.")
        else:
            self.log.debug("Unhandled Telegram action in %s: %s", self.title, action)

    async def set_telegram_admin(self, puppet, user):
        levels = await self.main_intent.get_power_levels(self.mxid)
        if user:
            levels["users"][user.mxid] = 50
        if puppet:
            levels["users"][puppet.mxid] = 50
        await self.main_intent.set_power_levels(self.mxid, levels)

    async def update_telegram_pin(self, source, id):
        space = self.tgid if self.peer_type == "channel" else source.tgid
        message = DBMessage.query.get((id, space))
        if message:
            await self.main_intent.set_pinned_messages(self.mxid, [message.mxid])
        else:
            await self.main_intent.set_pinned_messages(self.mxid, [])

    async def update_telegram_participants(self, participants):
        levels = await self.main_intent.get_power_levels(self.mxid)
        changed = False

        admin_power_level = 75 if self.peer_type == "channel" else 50
        if levels["events"]["m.room.power_levels"] != admin_power_level:
            changed = True
            levels["events"]["m.room.power_levels"] = admin_power_level

        for participant in participants:
            puppet = p.Puppet.get(participant.user_id)
            user = u.User.get_by_tgid(participant.user_id)
            new_level = 0
            if isinstance(participant, (ChatParticipantAdmin, ChannelParticipantAdmin)):
                new_level = 50
            elif isinstance(participant, (ChatParticipantCreator, ChannelParticipantCreator)):
                new_level = 95

            user_levels = levels["users"]

            if user:
                user.register_portal(self)
                user_level_defined = user.mxid in user_levels
                user_has_right_level = (user_levels[user.mxid] == new_level
                                        if user_level_defined else new_level == 0)
                if not user_has_right_level:
                    levels["users"][user.mxid] = new_level
                    changed = True

            if puppet:
                puppet_level_defined = puppet.mxid in user_levels
                puppet_has_right_level = (user_levels[puppet.mxid] == new_level
                                          if puppet_level_defined else new_level == 0)

                if not puppet_has_right_level:
                    levels["users"][puppet.mxid] = new_level
                    changed = True
        if changed:
            await self.main_intent.set_power_levels(self.mxid, levels)

    async def set_telegram_admins_enabled(self, enabled):
        level = 50 if enabled else 10
        levels = await self.main_intent.get_power_levels(self.mxid)
        levels["invite"] = level
        levels["events"]["m.room.name"] = level
        levels["events"]["m.room.avatar"] = level
        await self.main_intent.set_power_levels(self.mxid, levels)

    # endregion
    # region Database conversion

    def to_db(self, merge=True):
        portal = DBPortal(tgid=self.tgid, tg_receiver=self.tg_receiver, peer_type=self.peer_type,
                          mxid=self.mxid, username=self.username, title=self.title,
                          about=self.about, photo_id=self.photo_id)
        if merge:
            return self.db.merge(portal)
        return portal

    def migrate_and_save(self, new_id):
        existing = DBPortal.query.get(self.tgid_full)
        if existing:
            self.db.delete(existing)
        try:
            del self.by_tgid[self.tgid_full]
        except KeyError:
            pass
        self.tgid = new_id
        self.tg_receiver = new_id
        self.by_tgid[self.tgid_full] = self
        self.save()

    def save(self):
        self.to_db()
        self.db.commit()

    def delete(self):
        self.db.delete(self.to_db())
        self.db.commit()

    @classmethod
    def from_db(cls, db_portal):
        return Portal(tgid=db_portal.tgid, tg_receiver=db_portal.tg_receiver,
                      peer_type=db_portal.peer_type, mxid=db_portal.mxid,
                      username=db_portal.username, title=db_portal.title,
                      about=db_portal.about, photo_id=db_portal.photo_id)

    # endregion
    # region Class instance lookup

    @classmethod
    def get_by_mxid(cls, mxid):
        try:
            return cls.by_mxid[mxid]
        except KeyError:
            pass

        portal = DBPortal.query.filter(DBPortal.mxid == mxid).one_or_none()
        if portal:
            return cls.from_db(portal)

        return None

    @classmethod
    def get_by_tgid(cls, tgid, tg_receiver=None, peer_type=None):
        tg_receiver = tg_receiver or tgid
        tgid_full = (tgid, tg_receiver)
        try:
            return cls.by_tgid[tgid_full]
        except KeyError:
            pass

        portal = DBPortal.query.get(tgid_full)
        if portal:
            return cls.from_db(portal)

        if peer_type:
            portal = Portal(tgid, peer_type=peer_type, tg_receiver=tg_receiver,
                            save_to_cache=False)
            cls.db.add(portal.to_db(merge=False))
            cls.db.commit()
            cls.by_tgid[portal.tgid_full] = portal
            return portal

        return None

    @classmethod
    def get_by_entity(cls, entity, receiver_id=None):
        entity_type = type(entity)
        if entity_type in {Chat, ChatFull}:
            type_name = "chat"
            id = entity.id
        elif entity_type in {PeerChat, InputPeerChat}:
            type_name = "chat"
            id = entity.chat_id
        elif entity_type in {Channel, ChannelFull}:
            type_name = "channel"
            id = entity.id
        elif entity_type in {PeerChannel, InputPeerChannel, InputChannel}:
            type_name = "channel"
            id = entity.channel_id
        elif entity_type in {User, UserFull}:
            type_name = "user"
            id = entity.id
        elif entity_type in {PeerUser, InputPeerUser, InputUser}:
            type_name = "user"
            id = entity.user_id
        else:
            raise ValueError(f"Unknown entity type {entity_type.__name__}")
        return cls.get_by_tgid(id, receiver_id if type_name == "user" else id, type_name)

    # endregion


def init(context):
    global config
    Portal.az, Portal.db, config, _ = context<|MERGE_RESOLUTION|>--- conflicted
+++ resolved
@@ -731,19 +731,13 @@
 
     async def handle_telegram_text(self, source, sender, evt):
         self.log.debug(f"Sending {evt.message} to {self.mxid} by {sender.id}")
-<<<<<<< HEAD
         text, html, relates_to = await formatter.telegram_event_to_matrix(
             evt, source,
             config["bridge.native_replies"],
             config["bridge.link_in_reply"],
             self.main_intent)
-=======
-        text, html = await formatter.telegram_event_to_matrix(evt, source,
-                                                              config["bridge.native_replies"],
-                                                              config["bridge.link_in_reply"],
-                                                              self.main_intent)
         await sender.intent.set_typing(self.mxid, is_typing=False)
-        return await sender.intent.send_text(self.mxid, text, html=html)
+        return await sender.intent.send_text(self.mxid, text, html=html, relates_to=relates_to)
 
     async def handle_telegram_edit(self, source, sender, evt):
         if not self.mxid:
@@ -752,11 +746,11 @@
             self.log.debug("Edits as replies disabled, ignoring edit event...")
             return
         evt.reply_to_msg_id = evt.id
-        text, html = await formatter.telegram_event_to_matrix(evt, source,
-                                                              config["bridge.native_replies"],
-                                                              config["bridge.link_in_reply"],
-                                                              self.main_intent, reply_text="Edit")
->>>>>>> 0147475a
+        text, html, relates_to = await formatter.telegram_event_to_matrix(
+            evt, source,
+            config["bridge.native_replies"],
+            config["bridge.link_in_reply"],
+            self.main_intent, reply_text="Edit")
         await sender.intent.set_typing(self.mxid, is_typing=False)
         return await sender.intent.send_text(self.mxid, text, html=html, relates_to=relates_to)
 
