# -*- coding: future_fstrings -*-
# mautrix-telegram - A Matrix-Telegram puppeting bridge
# Copyright (C) 2018 Tulir Asokan
#
# This program is free software: you can redistribute it and/or modify
# it under the terms of the GNU General Public License as published by
# the Free Software Foundation, either version 3 of the License, or
# (at your option) any later version.
#
# This program is distributed in the hope that it will be useful,
# but WITHOUT ANY WARRANTY; without even the implied warranty of
# MERCHANTABILITY or FITNESS FOR A PARTICULAR PURPOSE.  See the
# GNU General Public License for more details.
#
# You should have received a copy of the GNU General Public License
# along with this program.  If not, see <http://www.gnu.org/licenses/>.
from io import BytesIO
from collections import deque
from datetime import datetime
import asyncio
import random
import mimetypes
import hashlib
import logging

from PIL import Image
import magic

from telethon.tl.functions.messages import *
from telethon.tl.functions.channels import *
from telethon.errors.rpc_error_list import *
from telethon.tl.types import *
from mautrix_appservice import MatrixRequestError, IntentError

from .db import Portal as DBPortal, Message as DBMessage
from . import puppet as p, user as u, formatter

mimetypes.init()

config = None


class Portal:
    log = logging.getLogger("mau.portal")
    db = None
    az = None
    by_mxid = {}
    by_tgid = {}

    def __init__(self, tgid, peer_type, tg_receiver=None, mxid=None, username=None, title=None,
                 about=None, photo_id=None, save_to_cache=True):
        self.mxid = mxid
        self.tgid = tgid
        self.tg_receiver = tg_receiver or tgid
        self.peer_type = peer_type
        self.username = username
        self.title = title
        self.about = about
        self.photo_id = photo_id
        self._main_intent = None
        self._room_create_lock = asyncio.Lock()

        self._dedup = deque()
        self._dedup_mxid = {}

        if save_to_cache:
            if tgid:
                self.by_tgid[self.tgid_full] = self
            if mxid:
                self.by_mxid[mxid] = self

    @property
    def tgid_full(self):
        return self.tgid, self.tg_receiver

    @property
    def tgid_log(self):
        if self.tgid == self.tg_receiver:
            return self.tgid
        return f"{self.tg_receiver}<->{self.tgid}"

    @property
    def peer(self):
        if self.peer_type == "user":
            return PeerUser(user_id=self.tgid)
        elif self.peer_type == "chat":
            return PeerChat(chat_id=self.tgid)
        elif self.peer_type == "channel":
            return PeerChannel(channel_id=self.tgid)

    def _hash_event(self, event):
        if self.peer_type == "channel":
            # Message IDs are unique per-channel
            return event.id

        # Non-channel messages are unique per-user (wtf telegram), so we have no other choice than
        # to deduplicate based on a hash of the message content.

        # The timestamp is only accurate to the second, so we can't rely on solely that either.
        hash_content = [event.date.timestamp(), event.message]
        if event.fwd_from:
            hash_content += [event.fwd_from.from_id, event.fwd_from.channel_id]
        elif isinstance(event, Message) and event.media:
            try:
                hash_content += {
                    MessageMediaContact: lambda media: [media.user_id],
                    MessageMediaDocument: lambda media: [media.document.id, media.caption],
                    MessageMediaPhoto: lambda media: [media.photo.id, media.caption],
                    MessageMediaGeo: lambda media: [media.geo.long, media.geo.lat],
                }[type(event.media)](event.media)
            except KeyError:
                pass

        return hashlib.md5("-"
                           .join(str(a) for a in hash_content)
                           .encode("utf-8")
                           ).hexdigest()

    def is_duplicate(self, event, mxid=None):
        hash = self._hash_event(event)
        if hash in self._dedup:
            return self._dedup_mxid[hash]

        self._dedup_mxid[hash] = mxid
        self._dedup.append(hash)

        if len(self._dedup) > 20:
            del self._dedup_mxid[self._dedup.popleft()]
        return None

    def get_input_entity(self, user):
        return user.client.get_input_entity(self.peer)

    # region Matrix room info updating

    @property
    def main_intent(self):
        if not self._main_intent:
            direct = self.peer_type == "user"
            puppet = p.Puppet.get(self.tgid) if direct else None
            self._main_intent = puppet.intent if direct else self.az.intent
        return self._main_intent

    async def invite_matrix(self, users):
        if isinstance(users, str):
            await self.main_intent.invite(self.mxid, users, check_cache=True)
        elif isinstance(users, list):
            for user in users:
                await self.main_intent.invite(self.mxid, user, check_cache=True)
        else:
            raise ValueError("Invalid invite identifier given to invite_matrix()")

    async def update_after_create(self, user, entity, direct, puppet=None,
                                  levels=None, users=None, participants=None):
        if not direct:
            await self.update_info(user, entity)
            if not users or not participants:
                users, participants = await self.get_users(user, entity)
            await self.sync_telegram_users(user, users)
            await self.update_telegram_participants(participants, levels)
        else:
            if not puppet:
                puppet = p.Puppet.get(self.tgid)
            await puppet.update_info(user, entity)
            await puppet.intent.join_room(self.mxid)

    async def create_matrix_room(self, user, entity=None, invites=None, update_if_exists=True):
        if self.mxid:
            if update_if_exists:
                if not entity:
                    entity = await user.client.get_entity(self.peer)
                await self.update_after_create(user, entity, self.peer_type == "user")
                await self.invite_matrix(invites or [])
            return self.mxid
        async with self._room_create_lock:
            return await self._create_matrix_room(user, entity, invites)

    async def _create_matrix_room(self, user, entity, invites):
        direct = self.peer_type == "user"

        if self.mxid:
            return self.mxid

        if not entity:
            entity = await user.client.get_entity(self.peer)
            self.log.debug("Fetched data: %s", entity)

        self.log.debug(f"Creating room for {self.tgid_log}")

        try:
            self.title = entity.title
        except AttributeError:
            self.title = None

        puppet = p.Puppet.get(self.tgid) if direct else None
        self._main_intent = puppet.intent if direct else self.az.intent

        if self.peer_type == "channel" and entity.username:
            # TODO make public once safe
            public = False
            alias = self._get_room_alias(entity.username)
            self.username = entity.username
        else:
            public = False
            # TODO invite link alias?
            alias = None

        if alias:
            # TODO properly handle existing room aliases
            await self.main_intent.remove_room_alias(alias)

        power_levels = self._get_base_power_levels({}, entity)
        users = participants = None
        if not direct:
            users, participants = await self.get_users(user, entity)
            self._participants_to_power_levels(participants, power_levels)
        initial_state = [{
            "type": "m.room.power_levels",
            "content": power_levels,
        }]

        room = await self.main_intent.create_room(alias=alias, is_public=public, is_direct=direct,
                                                  invitees=invites or [], name=self.title,
                                                  initial_state=initial_state)
        if not room:
            raise Exception(f"Failed to create room for {self.tgid_log}")

        self.mxid = room["room_id"]
        self.by_mxid[self.mxid] = self
        self.save()
        self.az.state_store.set_power_levels(self.mxid, power_levels)
        user.register_portal(self)
        await self.update_after_create(user, entity, direct, puppet,
                                       levels=power_levels, users=users, participants=participants)

    def _get_base_power_levels(self, levels=None, entity=None):
        levels = levels or {}
        power_level_requirement = (0 if self.peer_type == "chat" and not entity.admins_enabled
                                   else 50)
        levels["ban"] = 99
        levels["invite"] = power_level_requirement if self.peer_type == "chat" else 75
        if "events" not in levels:
            levels["events"] = {}
        levels["events"]["m.room.name"] = power_level_requirement
        levels["events"]["m.room.avatar"] = power_level_requirement
        levels["events"]["m.room.topic"] = 50 if self.peer_type == "channel" else 99
        levels["events"]["m.room.power_levels"] = 75
        levels["events"]["m.room.history_visibility"] = 75
        levels["events_default"] = (50 if self.peer_type == "channel" and not entity.megagroup
                                    else 0)
        if "users" not in levels:
            levels["users"] = {
                self.main_intent.mxid: 100
            }
        return levels

    def _get_room_alias(self, username=None):
        username = username or self.username
        return config.get("bridge.alias_template", "telegram_{groupname}").format(
            groupname=username)

    async def sync_telegram_users(self, source, users):
        for entity in users:
            puppet = p.Puppet.get(entity.id)
            await puppet.intent.ensure_joined(self.mxid)
            await puppet.update_info(source, entity)

    async def add_telegram_user(self, user_id, source=None):
        puppet = p.Puppet.get(user_id)
        if source:
            entity = await source.client.get_entity(user_id)
            await puppet.update_info(source, entity)
            await puppet.intent.join_room(self.mxid)

        user = u.User.get_by_tgid(user_id)
        if user:
            user.register_portal(self)
            await self.main_intent.invite(self.mxid, user.mxid)

    async def delete_telegram_user(self, user_id, kick_message=None):
        puppet = p.Puppet.get(user_id)
        user = u.User.get_by_tgid(user_id)
        if kick_message:
            await self.main_intent.kick(self.mxid, puppet.mxid, kick_message)
        else:
            await puppet.intent.leave_room(self.mxid)
        if user:
            user.unregister_portal(self)
            await self.main_intent.kick(self.mxid, user.mxid, kick_message or "Left Telegram chat")

    async def update_info(self, user, entity=None):
        if self.peer_type == "user":
            self.log.warning(f"Called update_info() for direct chat portal {self.tgid_log}")
            return

        self.log.debug(f"Updating info of {self.tgid_log}")
        if not entity:
            entity = await user.client.get_entity(self.peer)
            self.log.debug("Fetched data: %s", entity)
        changed = False

        if self.peer_type == "channel":
            changed = await self.update_username(entity.username) or changed
            # TODO update about text
            # changed = self.update_about(entity.about) or changed

        changed = await self.update_title(entity.title) or changed

        if isinstance(entity.photo, ChatPhoto):
            changed = await self.update_avatar(user, entity.photo.photo_big) or changed

        if changed:
            self.save()

    async def update_username(self, username):
        if self.username != username:
            if self.username:
                await self.main_intent.remove_room_alias(self._get_room_alias())
            self.username = username or None
            if self.username:
                await self.main_intent.add_room_alias(self.mxid, self._get_room_alias())
            return True
        return False

    async def update_about(self, about):
        if self.about != about:
            self.about = about
            await self.main_intent.set_room_topic(self.mxid, self.about)
            return True
        return False

    async def update_title(self, title):
        if self.title != title:
            self.title = title
            await self.main_intent.set_room_name(self.mxid, self.title)
            return True
        return False

    @staticmethod
    def _get_largest_photo_size(photo):
        return max(photo.sizes, key=(lambda photo2: (
            len(photo2.bytes) if isinstance(photo2, PhotoCachedSize) else photo2.size)))

    async def update_avatar(self, user, photo):
        photo_id = f"{photo.volume_id}-{photo.local_id}"
        if self.photo_id != photo_id:
            try:
                file = await user.client.download_file_bytes(photo)
            except LocationInvalidError:
                return False
            uploaded = await self.main_intent.upload_file(file)
            await self.main_intent.set_room_avatar(self.mxid, uploaded["content_uri"])
            self.photo_id = photo_id
            return True
        return False

    async def get_users(self, user, entity):
        if self.peer_type == "chat":
            chat = await user.client(GetFullChatRequest(chat_id=self.tgid))
            return chat.users, chat.full_chat.participants.participants
        elif self.peer_type == "channel":
            try:
                participants = await user.client(GetParticipantsRequest(
                    entity, ChannelParticipantsRecent(), offset=0, limit=100, hash=0
                ))
                return participants.users, participants.participants
            except ChatAdminRequiredError:
                return [], []
        elif self.peer_type == "user":
            return [entity], []

    async def get_invite_link(self, user):
        if self.peer_type == "user":
            raise ValueError("You can't invite users to private chats.")
        elif self.peer_type == "chat":
            link = await user.client(ExportChatInviteRequest(chat_id=self.tgid))
        elif self.peer_type == "channel":
            if self.username:
                return f"https://t.me/{self.username}"
            link = await user.client(
                ExportInviteRequest(channel=await self.get_input_entity(user)))
        else:
            raise ValueError(f"Invalid peer type '{self.peer_type}' for invite link.")

        if isinstance(link, ChatInviteEmpty):
            raise ValueError("Failed to get invite link.")

        return link.link

    async def get_authenticated_matrix_users(self):
        try:
            members = await self.main_intent.get_room_members(self.mxid)
        except MatrixRequestError:
            return []
        authenticated = []
        for member in members:
            if p.Puppet.get_id_from_mxid(member) or member == self.main_intent.mxid:
                continue
            user = u.User.get_by_mxid(member)
            if user.has_full_access:
                authenticated.append(user)
        return authenticated

    @staticmethod
    async def cleanup_room(intent, room_id, type="Portal"):
        try:
            members = await intent.get_room_members(room_id)
        except MatrixRequestError:
            members = []
        for user in members:
            if user != intent.mxid:
                try:
                    await intent.kick(room_id, user, f"{type} deleted.")
                except (MatrixRequestError, IntentError):
                    pass
        await intent.leave_room(room_id)

    async def cleanup_and_delete(self):
        await self.cleanup_room(self.main_intent, self.mxid)
        self.delete()

    # endregion
    # region Matrix event handling

    @staticmethod
    def _get_file_meta(body, mime):
        try:
            current_extension = body[body.rindex("."):]
            if mimetypes.types_map[current_extension] == mime:
                file_name = body
            else:
                file_name = f"matrix_upload{mimetypes.guess_extension(mime)}"
        except (ValueError, KeyError):
            file_name = f"matrix_upload{mimetypes.guess_extension(mime)}"
        return file_name, None if file_name == body else body

    async def leave_matrix(self, user, source):
        if self.peer_type == "user":
            await self.main_intent.leave_room(self.mxid)
            self.delete()
            del self.by_tgid[self.tgid_full]
            del self.by_mxid[self.mxid]
        elif source and source.tgid != user.tgid:
            target = await user.get_input_entity(source)
            if self.peer_type == "chat":
                await source.client(DeleteChatUserRequest(chat_id=self.tgid, user_id=target))
            else:
                channel = await self.get_input_entity(source)
                rights = ChannelBannedRights(datetime.fromtimestamp(0), True)
                await source.client(EditBannedRequest(channel=channel,
                                                      user_id=target,
                                                      banned_rights=rights))
        elif self.peer_type == "chat":
            await user.client(DeleteChatUserRequest(chat_id=self.tgid, user_id=InputUserSelf()))
        elif self.peer_type == "channel":
            channel = await self.get_input_entity(user)
            await user.client(LeaveChannelRequest(channel=channel))

    async def handle_matrix_message(self, sender, message, event_id):
        type = message["msgtype"]
        if type in {"m.text", "m.emote"}:
            if "format" in message and message["format"] == "org.matrix.custom.html":
                space = self.tgid if self.peer_type == "channel" else sender.tgid
                message, entities = formatter.matrix_to_telegram(message["formatted_body"], space)
                if type == "m.emote":
                    message = "/me " + message
                reply_to = None
                if len(entities) > 0 and isinstance(entities[0], formatter.MessageEntityReply):
                    reply_to = entities.pop(0).msg_id
                response = await sender.client.send_message(self.peer, message, entities=entities,
                                                            reply_to=reply_to)
            else:
                if type == "m.emote":
                    message["body"] = "/me " + message["body"]
                response = await sender.client.send_message(self.peer, message["body"])
        elif type in {"m.image", "m.file", "m.audio", "m.video"}:
            file = await self.main_intent.download_file(message["url"])

            info = message["info"]
            mime = info["mimetype"]

            file_name, caption = self._get_file_meta(message["body"], mime)

            attributes = [DocumentAttributeFilename(file_name=file_name)]
            if "w" in info and "h" in info:
                attributes.append(DocumentAttributeImageSize(w=info["w"], h=info["h"]))

            response = await sender.client.send_file(self.peer, file, mime, caption, attributes,
                                                     file_name)
        else:
            self.log.debug("Unhandled Matrix event: %s", message)
            return
        tg_space = self.tgid if self.peer_type == "channel" else sender.tgid
        self.is_duplicate(response, (event_id, tg_space))
        self.db.add(DBMessage(
            tgid=response.id,
            tg_space=tg_space,
            mx_room=self.mxid,
            mxid=event_id))
        self.db.commit()

    async def handle_matrix_deletion(self, deleter, event_id):
        space = self.tgid if self.peer_type == "channel" else deleter.tgid
        message = DBMessage.query.filter(DBMessage.mxid == event_id and
                                         DBMessage.tg_space == space and
                                         DBMessage.mx_room == self.mxid).one_or_none()
        if not message:
            return
        await deleter.client.delete_messages(self.peer, [message.tgid])

    async def handle_matrix_power_levels(self, sender, new_users, old_users):
        # TODO handle all power level changes and bridge exact admin rights to supergroups/channels
        for user, level in new_users.items():
            if not user or user == self.main_intent.mxid or user == sender.mxid:
                continue
            user_id = p.Puppet.get_id_from_mxid(user)
            if not user_id:
                mx_user = u.User.get_by_mxid(user, create=False)
                if not mx_user or not mx_user.tgid:
                    continue
                user_id = mx_user.tgid
            if user not in old_users or level != old_users[user]:
                if self.peer_type == "chat":
                    await sender.client(EditChatAdminRequest(
                        chat_id=self.tgid, user_id=user_id, is_admin=level >= 50))
                elif self.peer_type == "channel":
                    moderator = level >= 50
                    admin = level >= 75
                    rights = ChannelAdminRights(change_info=moderator, post_messages=moderator,
                                                edit_messages=moderator, delete_messages=moderator,
                                                ban_users=moderator, invite_users=moderator,
                                                invite_link=moderator, pin_messages=moderator,
                                                add_admins=admin, manage_call=moderator)
                    await sender.client(
                        EditAdminRequest(channel=await self.get_input_entity(sender),
                                         user_id=user_id, admin_rights=rights))

    async def handle_matrix_about(self, sender, about):
        if self.peer_type not in {"channel"}:
            return
        channel = await self.get_input_entity(sender)
        await sender.client(EditAboutRequest(channel=channel, about=about))
        self.about = about
        self.save()

    async def handle_matrix_title(self, sender, title):
        if self.peer_type not in {"chat", "channel"}:
            return

        if self.peer_type == "chat":
            await sender.client(EditChatTitleRequest(chat_id=self.tgid, title=title))
        else:
            channel = await self.get_input_entity(sender)
            await sender.client(EditTitleRequest(channel=channel, title=title))
        self.title = title
        self.save()

    async def handle_matrix_avatar(self, sender, url):
        if self.peer_type not in {"chat", "channel"}:
            # Invalid peer type
            return

        file = await self.main_intent.download_file(url)
        mime = magic.from_buffer(file, mime=True)
        ext = mimetypes.guess_extension(mime)
        uploaded = await sender.client.upload_file(file, file_name=f"avatar{ext}")
        photo = InputChatUploadedPhoto(file=uploaded)

        if self.peer_type == "chat":
            updates = await sender.client(EditChatPhotoRequest(chat_id=self.tgid, photo=photo))
        else:
            channel = await self.get_input_entity(sender)
            updates = await sender.client(EditPhotoRequest(channel=channel, photo=photo))
        for update in updates.updates:
            is_photo_update = (isinstance(update, UpdateNewMessage)
                               and isinstance(update.message, MessageService)
                               and isinstance(update.message.action, MessageActionChatEditPhoto))
            if is_photo_update:
                loc = self._get_largest_photo_size(update.message.action.photo).location
                self.photo_id = f"{loc.volume_id}-{loc.local_id}"
                self.save()
                break

    # endregion
    # region Telegram chat info updating

    async def _get_telegram_users_in_matrix_room(self):
        user_tgids = set()
        user_mxids = await self.main_intent.get_room_members(self.mxid, ("join", "invite"))
        for user in user_mxids:
            if user == self.az.intent.mxid:
                continue
            mx_user = u.User.get_by_mxid(user, create=False)
            if mx_user and mx_user.tgid:
                user_tgids.add(mx_user.tgid)
            puppet_id = p.Puppet.get_id_from_mxid(user)
            if puppet_id:
                user_tgids.add(puppet_id)
        return list(user_tgids)

    async def upgrade_telegram_chat(self, source):
        if self.peer_type != "chat":
            raise ValueError("Only normal group chats are upgradable to supergroups.")

        updates = await source.client(MigrateChatRequest(chat_id=self.tgid))
        entity = None
        for chat in updates.chats:
            if isinstance(chat, Channel):
                entity = chat
                break
        if not entity:
            raise ValueError("Upgrade may have failed: output channel not found.")
        self.peer_type = "channel"
        self.migrate_and_save(entity.id)
        await self.update_info(source, entity)

    async def set_telegram_username(self, source, username):
        if self.peer_type != "channel":
            raise ValueError("Only channels and supergroups have usernames.")
        await source.client(
            UpdateUsernameRequest(await self.get_input_entity(source), username))
        if await self.update_username(username):
            self.save()

    async def create_telegram_chat(self, source, supergroup=False):
        if not self.mxid:
            raise ValueError("Can't create Telegram chat for portal without Matrix room.")
        elif self.tgid:
            raise ValueError("Can't create Telegram chat for portal with existing Telegram chat.")

        invite_ids = await self._get_telegram_users_in_matrix_room()
        if len(invite_ids) < 2:
            # TODO[waiting-for-bots] This won't happen when the bot is enabled
            raise ValueError("Not enough Telegram users to create a chat")

<<<<<<< HEAD
        invites = []
        for id in invite_ids:
            invites.append(await source.client.get_input_entity(id))

=======
>>>>>>> 089d3723
        if self.peer_type == "chat":
            updates = await source.client(CreateChatRequest(title=self.title, users=invites))
            entity = updates.chats[0]
        elif self.peer_type == "channel":
            updates = await source.client(CreateChannelRequest(title=self.title,
                                                               about=self.about or "",
                                                               megagroup=supergroup))
            entity = updates.chats[0]
            await source.client(InviteToChannelRequest(
                channel=await source.client.get_input_entity(entity),
                users=invites))
        else:
            raise ValueError("Invalid peer type for Telegram chat creation")

        self.tgid = entity.id
        self.tg_receiver = self.tgid
        self.by_tgid[self.tgid_full] = self
        await self.update_info(source, entity)
        self.save()

        levels = await self.main_intent.get_power_levels(self.mxid)
        levels = self._get_base_power_levels(levels, entity)
        already_saved = await self.handle_matrix_power_levels(source, levels["users"], {})
        if not already_saved:
            await self.main_intent.set_power_levels(self.mxid, levels)

    async def invite_telegram(self, source, puppet):
        if self.peer_type == "chat":
            await source.client(
                AddChatUserRequest(chat_id=self.tgid, user_id=puppet.tgid, fwd_limit=0))
        elif self.peer_type == "channel":
            target = await puppet.get_input_entity(source)
            await source.client(InviteToChannelRequest(channel=self.peer, users=[target]))
        else:
            raise ValueError("Invalid peer type for Telegram user invite")

    # endregion
    # region Telegram event handling

    async def handle_telegram_typing(self, user, event):
        if self.mxid:
            await user.intent.set_typing(self.mxid, is_typing=True)

    async def handle_telegram_photo(self, source, intent, media):
        largest_size = self._get_largest_photo_size(media.photo)
        file = await source.client.download_file_bytes(largest_size.location)
        mime_type = magic.from_buffer(file, mime=True)
        uploaded = await intent.upload_file(file, mime_type)
        info = {
            "h": largest_size.h,
            "w": largest_size.w,
            "size": len(largest_size.bytes) if (
                isinstance(largest_size, PhotoCachedSize)) else largest_size.size,
            "orientation": 0,
            "mimetype": mime_type,
        }
        name = media.caption
        await intent.set_typing(self.mxid, is_typing=False)
        return await intent.send_image(self.mxid, uploaded["content_uri"], info=info,
                                              text=name)

    def convert_webp(self, file, to="png"):
        try:
            image = Image.open(BytesIO(file)).convert("RGBA")
            new_file = BytesIO()
            image.save(new_file, to)
            return f"image/{to}", new_file.getvalue()
        except Exception:
            self.log.exception(f"Failed to convert webp to {to}")
            return "image/webp", file

    async def handle_telegram_document(self, source, intent, media):
        file = await source.client.download_file_bytes(media.document)
        mime_type = magic.from_buffer(file, mime=True)
        dont_change_mime = False
        if mime_type == "image/webp":
            mime_type, file = self.convert_webp(file, to="png")
            dont_change_mime = True
        uploaded = await intent.upload_file(file, mime_type)
        name = media.caption
        for attr in media.document.attributes:
            if not name and isinstance(attr, DocumentAttributeFilename):
                name = attr.file_name
                if not dont_change_mime:
                    (mime_from_name, _) = mimetypes.guess_type(name)
                    mime_type = mime_from_name or mime_type
            elif isinstance(attr, DocumentAttributeSticker):
                name = f"Sticker for {attr.alt}"
        mime_type = media.document.mime_type or mime_type
        info = {
            "size": media.document.size,
            "mimetype": mime_type,
        }
        type = "m.file"
        if mime_type.startswith("video/"):
            type = "m.video"
        elif mime_type.startswith("audio/"):
            type = "m.audio"
        elif mime_type.startswith("image/"):
            type = "m.image"
        await intent.set_typing(self.mxid, is_typing=False)
        return await intent.send_file(self.mxid, uploaded["content_uri"], info=info,
                                             text=name, file_type=type)

    def handle_telegram_location(self, source, intent, location):
        long = location.long
        lat = location.lat
        long_char = "E" if long > 0 else "W"
        lat_char = "N" if lat > 0 else "S"
        rounded_long = abs(round(long * 100000) / 100000)
        rounded_lat = abs(round(lat * 100000) / 100000)

        body = f"{rounded_lat}° {lat_char}, {rounded_long}° {long_char}"

        url = f"https://maps.google.com/?q={lat},{long}"

        formatted_body = f"Location: <a href='{url}'>{body}</a>"
        # At least riot-web ignores formatting in m.location messages,
        # so we'll add a plaintext link.
        body = f"Location: {body}\n{url}"

        return intent.send_message(self.mxid, {
            "msgtype": "m.location",
            "geo_uri": f"geo:{lat},{long}",
            "body": body,
            "format": "org.matrix.custom.html",
            "formatted_body": formatted_body,
        })

    async def handle_telegram_text(self, source, intent, evt):
        self.log.debug(f"Sending {evt.message} to {self.mxid} by {intent.mxid}")
        text, html = await formatter.telegram_event_to_matrix(evt, source,
                                                              config["bridge.native_replies"],
                                                              config["bridge.link_in_reply"],
                                                              self.main_intent)
        await intent.set_typing(self.mxid, is_typing=False)
        return await intent.send_text(self.mxid, text, html=html)

    async def handle_telegram_edit(self, source, intent, evt):
        if not self.mxid:
            return
        elif not config["bridge.edits_as_replies"]:
            self.log.debug("Edits as replies disabled, ignoring edit event...")
            return
        evt.reply_to_msg_id = evt.id
        text, html = await formatter.telegram_event_to_matrix(evt, source,
                                                              config["bridge.native_replies"],
                                                              config["bridge.link_in_reply"],
                                                              self.main_intent, reply_text="Edit")
        await intent.set_typing(self.mxid, is_typing=False)
        response = await intent.send_text(self.mxid, text, html=html)

        mxid = response["event_id"]
        tg_space = self.tgid if self.peer_type == "channel" else source.tgid

        msg = DBMessage.query.get((evt.id, tg_space))
        msg.mxid = mxid
        msg.mx_room = self.mxid
        self.db.commit()

    async def handle_telegram_message(self, source, sender, evt):
        if not self.mxid:
            await self.create_matrix_room(source, invites=[source.mxid], update_if_exists=False)

        tg_space = self.tgid if self.peer_type == "channel" else source.tgid

        temporary_identifier = f"${random.randint(1000000000000,9999999999999)}TGBRIDGETEMP"
        duplicate_found = self.is_duplicate(evt, (temporary_identifier, tg_space))
        if duplicate_found:
            mxid, other_tg_space = duplicate_found
            if tg_space != other_tg_space:
                self.db.add(
                    DBMessage(tgid=evt.id, mx_room=self.mxid, mxid=mxid, tg_space=tg_space))
                self.db.commit()
            return

        intent = sender.intent if sender else self.main_intent
        if evt.message:
            response = await self.handle_telegram_text(source, intent, evt)
        elif evt.media:
            if isinstance(evt.media, MessageMediaPhoto):
                response = await self.handle_telegram_photo(source, intent, evt.media)
            elif isinstance(evt.media, MessageMediaDocument):
                response = await self.handle_telegram_document(source, intent, evt.media)
            elif isinstance(evt.media, MessageMediaGeo):
                response = await self.handle_telegram_location(source, intent, evt.media.geo)
            else:
                self.log.debug("Unhandled Telegram media: %s", evt.media)
                return
        else:
            self.log.debug("Unhandled Telegram message: %s", evt)
            return

        mxid = response["event_id"]
        DBMessage.query \
            .filter(DBMessage.mx_room == self.mxid,
                    DBMessage.mxid == temporary_identifier) \
            .update({"mxid": mxid})
        self.db.add(DBMessage(tgid=evt.id, mx_room=self.mxid, mxid=mxid, tg_space=tg_space))
        self.db.commit()

    async def handle_telegram_action(self, source, sender, action):
        if not self.mxid:
            create_and_exit = (MessageActionChatCreate, MessageActionChannelCreate)
            create_and_continue = (MessageActionChatAddUser, MessageActionChatJoinedByLink)
            if isinstance(action, create_and_exit + create_and_continue):
                await self.create_matrix_room(source, invites=[source.mxid],
                                              update_if_exists=isinstance(action, create_and_exit))
            if not isinstance(action, create_and_continue):
                return

        # TODO figure out how to see changes to about text / channel username
        if isinstance(action, MessageActionChatEditTitle):
            if await self.update_title(action.title):
                self.save()
        elif isinstance(action, MessageActionChatEditPhoto):
            largest_size = self._get_largest_photo_size(action.photo)
            if await self.update_avatar(source, largest_size.location):
                self.save()
        elif isinstance(action, MessageActionChatAddUser):
            for user_id in action.users:
                await self.add_telegram_user(user_id, source)
        elif isinstance(action, MessageActionChatJoinedByLink):
            await self.add_telegram_user(sender.id, source)
        elif isinstance(action, MessageActionChatDeleteUser):
            kick_message = (f"Kicked by {sender.displayname}"
                            if sender.id != action.user_id else None)
            await self.delete_telegram_user(action.user_id, kick_message)
        elif isinstance(action, MessageActionChatMigrateTo):
            self.peer_type = "channel"
            self.migrate_and_save(action.channel_id)
            await sender.intent.send_emote(self.mxid, "upgraded this group to a supergroup.")
        else:
            self.log.debug("Unhandled Telegram action in %s: %s", self.title, action)

    async def set_telegram_admin(self, puppet, user):
        levels = await self.main_intent.get_power_levels(self.mxid)
        if user:
            levels["users"][user.mxid] = 50
        if puppet:
            levels["users"][puppet.mxid] = 50
        await self.main_intent.set_power_levels(self.mxid, levels)

    async def update_telegram_pin(self, source, id):
        space = self.tgid if self.peer_type == "channel" else source.tgid
        message = DBMessage.query.get((id, space))
        if message:
            await self.main_intent.set_pinned_messages(self.mxid, [message.mxid])
        else:
            await self.main_intent.set_pinned_messages(self.mxid, [])

    def _participants_to_power_levels(self, participants, levels):
        changed = False
        admin_power_level = 75 if self.peer_type == "channel" else 50
        if levels["events"]["m.room.power_levels"] != admin_power_level:
            changed = True
            levels["events"]["m.room.power_levels"] = admin_power_level

        for participant in participants:
            puppet = p.Puppet.get(participant.user_id)
            user = u.User.get_by_tgid(participant.user_id)
            new_level = 0
            if isinstance(participant, (ChatParticipantAdmin, ChannelParticipantAdmin)):
                new_level = 50
            elif isinstance(participant, (ChatParticipantCreator, ChannelParticipantCreator)):
                new_level = 95

            user_levels = levels["users"]

            if user:
                user.register_portal(self)
                user_level_defined = user.mxid in user_levels
                user_has_right_level = (user_levels[user.mxid] == new_level
                                        if user_level_defined else new_level == 0)
                if not user_has_right_level:
                    levels["users"][user.mxid] = new_level
                    changed = True

            if puppet:
                puppet_level_defined = puppet.mxid in user_levels
                puppet_has_right_level = (user_levels[puppet.mxid] == new_level
                                          if puppet_level_defined else new_level == 0)

                if not puppet_has_right_level:
                    levels["users"][puppet.mxid] = new_level
                    changed = True
        return changed

    async def update_telegram_participants(self, participants, levels=None):
        if not levels:
            levels = await self.main_intent.get_power_levels(self.mxid)
        if self._participants_to_power_levels(participants, levels):
            await self.main_intent.set_power_levels(self.mxid, levels)

    async def set_telegram_admins_enabled(self, enabled):
        level = 50 if enabled else 10
        levels = await self.main_intent.get_power_levels(self.mxid)
        levels["invite"] = level
        levels["events"]["m.room.name"] = level
        levels["events"]["m.room.avatar"] = level
        await self.main_intent.set_power_levels(self.mxid, levels)

    # endregion
    # region Database conversion

    def to_db(self, merge=True):
        portal = DBPortal(tgid=self.tgid, tg_receiver=self.tg_receiver, peer_type=self.peer_type,
                          mxid=self.mxid, username=self.username, title=self.title,
                          about=self.about, photo_id=self.photo_id)
        if merge:
            return self.db.merge(portal)
        return portal

    def migrate_and_save(self, new_id):
        existing = DBPortal.query.get(self.tgid_full)
        if existing:
            self.db.delete(existing)
        try:
            del self.by_tgid[self.tgid_full]
        except KeyError:
            pass
        self.tgid = new_id
        self.tg_receiver = new_id
        self.by_tgid[self.tgid_full] = self
        self.save()

    def save(self):
        self.to_db()
        self.db.commit()

    def delete(self):
        self.db.delete(self.to_db())
        self.db.commit()

    @classmethod
    def from_db(cls, db_portal):
        return Portal(tgid=db_portal.tgid, tg_receiver=db_portal.tg_receiver,
                      peer_type=db_portal.peer_type, mxid=db_portal.mxid,
                      username=db_portal.username, title=db_portal.title,
                      about=db_portal.about, photo_id=db_portal.photo_id)

    # endregion
    # region Class instance lookup

    @classmethod
    def get_by_mxid(cls, mxid):
        try:
            return cls.by_mxid[mxid]
        except KeyError:
            pass

        portal = DBPortal.query.filter(DBPortal.mxid == mxid).one_or_none()
        if portal:
            return cls.from_db(portal)

        return None

    @classmethod
    def get_by_tgid(cls, tgid, tg_receiver=None, peer_type=None):
        tg_receiver = tg_receiver or tgid
        tgid_full = (tgid, tg_receiver)
        try:
            return cls.by_tgid[tgid_full]
        except KeyError:
            pass

        portal = DBPortal.query.get(tgid_full)
        if portal:
            return cls.from_db(portal)

        if peer_type:
            portal = Portal(tgid, peer_type=peer_type, tg_receiver=tg_receiver,
                            save_to_cache=False)
            cls.db.add(portal.to_db(merge=False))
            cls.db.commit()
            cls.by_tgid[portal.tgid_full] = portal
            return portal

        return None

    @classmethod
    def get_by_entity(cls, entity, receiver_id=None):
        entity_type = type(entity)
        if entity_type in {Chat, ChatFull}:
            type_name = "chat"
            id = entity.id
        elif entity_type in {PeerChat, InputPeerChat}:
            type_name = "chat"
            id = entity.chat_id
        elif entity_type in {Channel, ChannelFull}:
            type_name = "channel"
            id = entity.id
        elif entity_type in {PeerChannel, InputPeerChannel, InputChannel}:
            type_name = "channel"
            id = entity.channel_id
        elif entity_type in {User, UserFull}:
            type_name = "user"
            id = entity.id
        elif entity_type in {PeerUser, InputPeerUser, InputUser}:
            type_name = "user"
            id = entity.user_id
        else:
            raise ValueError(f"Unknown entity type {entity_type.__name__}")
        return cls.get_by_tgid(id, receiver_id if type_name == "user" else id, type_name)

    # endregion


def init(context):
    global config
    Portal.az, Portal.db, config, _ = context<|MERGE_RESOLUTION|>--- conflicted
+++ resolved
@@ -628,18 +628,11 @@
         elif self.tgid:
             raise ValueError("Can't create Telegram chat for portal with existing Telegram chat.")
 
-        invite_ids = await self._get_telegram_users_in_matrix_room()
-        if len(invite_ids) < 2:
+        invites = await self._get_telegram_users_in_matrix_room()
+        if len(invites) < 2:
             # TODO[waiting-for-bots] This won't happen when the bot is enabled
             raise ValueError("Not enough Telegram users to create a chat")
 
-<<<<<<< HEAD
-        invites = []
-        for id in invite_ids:
-            invites.append(await source.client.get_input_entity(id))
-
-=======
->>>>>>> 089d3723
         if self.peer_type == "chat":
             updates = await source.client(CreateChatRequest(title=self.title, users=invites))
             entity = updates.chats[0]
