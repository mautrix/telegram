# mautrix-telegram - A Matrix-Telegram puppeting bridge
# Copyright (C) 2021 Tulir Asokan
#
# This program is free software: you can redistribute it and/or modify
# it under the terms of the GNU Affero General Public License as published by
# the Free Software Foundation, either version 3 of the License, or
# (at your option) any later version.
#
# This program is distributed in the hope that it will be useful,
# but WITHOUT ANY WARRANTY; without even the implied warranty of
# MERCHANTABILITY or FITNESS FOR A PARTICULAR PURPOSE.  See the
# GNU Affero General Public License for more details.
#
# You should have received a copy of the GNU Affero General Public License
# along with this program.  If not, see <https://www.gnu.org/licenses/>.
from __future__ import annotations

<<<<<<< HEAD
from sqlalchemy import Column, BigInteger, String, Boolean, Text, Table, MetaData, func, sql, select
=======
from typing import TYPE_CHECKING, Any, ClassVar
import json
>>>>>>> 2b6db85e

from asyncpg import Record
from attr import dataclass
import attr

from mautrix.types import ContentURI, EventID, RoomID
from mautrix.util.async_db import Database

from ..types import TelegramID

fake_db = Database.create("") if TYPE_CHECKING else None


@dataclass
class Portal:
    db: ClassVar[Database] = fake_db

    # Telegram chat information
    tgid: TelegramID
    tg_receiver: TelegramID
    peer_type: str
    megagroup: bool

    # Matrix portal information
    mxid: RoomID | None
    avatar_url: ContentURI | None
    encrypted: bool

    sponsored_event_id: EventID | None
    sponsored_event_ts: int | None
    sponsored_msg_random_id: bytes | None

    # Telegram chat metadata
    username: str | None
    title: str | None
    about: str | None
    photo_id: str | None

    local_config: dict[str, Any] = attr.ib(factory=lambda: {})

    @classmethod
    def _from_row(cls, row: Record | None) -> Portal | None:
        if row is None:
            return None
        data = {**row}
        data["local_config"] = json.loads(data.pop("config", None) or "{}")
        return cls(**data)

    columns: ClassVar[str] = (
        "tgid, tg_receiver, peer_type, megagroup, mxid, avatar_url, encrypted, sponsored_event_id,"
        "sponsored_event_ts, sponsored_msg_random_id, username, title, about, photo_id, config"
    )

    @classmethod
    async def get_by_tgid(cls, tgid: TelegramID, tg_receiver: TelegramID) -> Portal | None:
        q = f"SELECT {cls.columns} FROM portal WHERE tgid=$1 AND tg_receiver=$2"
        return cls._from_row(await cls.db.fetchrow(q, tgid, tg_receiver))

    @classmethod
    async def get_by_mxid(cls, mxid: RoomID) -> Portal | None:
        q = f"SELECT {cls.columns} FROM portal WHERE mxid=$1"
        return cls._from_row(await cls.db.fetchrow(q, mxid))

    @classmethod
<<<<<<< HEAD
    def count(cls) -> int:
        count = cls.db.execute(select([func.count('*')]).select_from(Table("portal", MetaData()))).scalar()
        return count

    @classmethod
    def get_by_mxid(cls, mxid: RoomID) -> Optional['Portal']:
        return cls._select_one_or_none(cls.c.mxid == mxid)
=======
    async def find_by_username(cls, username: str) -> Portal | None:
        q = f"SELECT {cls.columns} FROM portal WHERE lower(username)=$1"
        return cls._from_row(await cls.db.fetchrow(q, username.lower()))
>>>>>>> 2b6db85e

    @classmethod
    async def find_private_chats(cls, tg_receiver: TelegramID) -> list[Portal]:
        q = f"SELECT {cls.columns} FROM portal WHERE tg_receiver=$1 AND peer_type='user'"
        return [cls._from_row(row) for row in await cls.db.fetch(q, tg_receiver)]

    @classmethod
    async def all(cls) -> list[Portal]:
        rows = await cls.db.fetch(f"SELECT {cls.columns} FROM portal")
        return [cls._from_row(row) for row in rows]

    @property
    def _values(self):
        return (
            self.tgid,
            self.tg_receiver,
            self.peer_type,
            self.mxid,
            self.avatar_url,
            self.encrypted,
            self.sponsored_event_id,
            self.sponsored_event_ts,
            self.sponsored_msg_random_id,
            self.username,
            self.title,
            self.about,
            self.photo_id,
            self.megagroup,
            json.dumps(self.local_config) if self.local_config else None,
        )

    async def save(self) -> None:
        q = (
            "UPDATE portal SET mxid=$4, avatar_url=$5, encrypted=$6, sponsored_event_id=$7,"
            "                  sponsored_event_ts=$8, sponsored_msg_random_id=$9, username=$10,"
            "                  title=$11, about=$12, photo_id=$13, megagroup=$14, config=$15 "
            "WHERE tgid=$1 AND tg_receiver=$2 AND (peer_type=$3 OR true)"
        )
        await self.db.execute(q, *self._values)

    async def update_id(self, id: TelegramID, peer_type: str) -> None:
        q = (
            "UPDATE portal SET tgid=$1, tg_receiver=$1, peer_type=$2 "
            "WHERE tgid=$3 AND tg_receiver=$3"
        )
        await self.db.execute(q, id, peer_type, self.tgid)
        self.tgid = id
        self.tg_receiver = id
        self.peer_type = peer_type

    async def insert(self) -> None:
        q = (
            "INSERT INTO portal (tgid, tg_receiver, peer_type, mxid, avatar_url, encrypted,"
            "                    sponsored_event_id, sponsored_event_ts, sponsored_msg_random_id,"
            "                    username, title, about, photo_id, megagroup, config) "
            "VALUES ($1, $2, $3, $4, $5, $6, $7, $8, $9, $10, $11, $12, $13, $14, $15)"
        )
        await self.db.execute(q, *self._values)

    async def delete(self) -> None:
        q = "DELETE FROM portal WHERE tgid=$1 AND tg_receiver=$2"
        await self.db.execute(q, self.tgid, self.tg_receiver)<|MERGE_RESOLUTION|>--- conflicted
+++ resolved
@@ -15,12 +15,8 @@
 # along with this program.  If not, see <https://www.gnu.org/licenses/>.
 from __future__ import annotations
 
-<<<<<<< HEAD
-from sqlalchemy import Column, BigInteger, String, Boolean, Text, Table, MetaData, func, sql, select
-=======
 from typing import TYPE_CHECKING, Any, ClassVar
 import json
->>>>>>> 2b6db85e
 
 from asyncpg import Record
 from attr import dataclass
@@ -85,19 +81,9 @@
         return cls._from_row(await cls.db.fetchrow(q, mxid))
 
     @classmethod
-<<<<<<< HEAD
-    def count(cls) -> int:
-        count = cls.db.execute(select([func.count('*')]).select_from(Table("portal", MetaData()))).scalar()
-        return count
-
-    @classmethod
-    def get_by_mxid(cls, mxid: RoomID) -> Optional['Portal']:
-        return cls._select_one_or_none(cls.c.mxid == mxid)
-=======
     async def find_by_username(cls, username: str) -> Portal | None:
         q = f"SELECT {cls.columns} FROM portal WHERE lower(username)=$1"
         return cls._from_row(await cls.db.fetchrow(q, username.lower()))
->>>>>>> 2b6db85e
 
     @classmethod
     async def find_private_chats(cls, tg_receiver: TelegramID) -> list[Portal]:
