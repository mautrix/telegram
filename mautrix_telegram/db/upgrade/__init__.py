--- conflicted
+++ resolved
@@ -14,9 +14,6 @@
     v09_puppet_username_index,
     v10_more_backfill_fields,
     v11_backfill_queue,
-<<<<<<< HEAD
-=======
     v12_message_sender,
     v13_multiple_reactions,
->>>>>>> 65bd7fcc
 )