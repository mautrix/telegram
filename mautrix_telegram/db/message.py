--- conflicted
+++ resolved
@@ -195,8 +195,8 @@
     _insert_query: ClassVar[
         str
     ] = """
-        INSERT INTO message (mxid, mx_room, tgid, tg_space, edit_index, redacted, content_hash)
-        VALUES ($1, $2, $3, $4, $5, $6, $7)
+        INSERT INTO message (mxid, mx_room, tgid, tg_space, edit_index, redacted, content_hash, sender_mxid, sender)
+        VALUES ($1, $2, $3, $4, $5, $6, $7, $8, $9)
     """
 
     @property
@@ -214,17 +214,7 @@
         )
 
     async def insert(self) -> None:
-<<<<<<< HEAD
         await self.db.execute(self._insert_query, *self._values)
-=======
-        q = """
-            INSERT INTO message (
-                mxid, mx_room, tgid, tg_space, edit_index, redacted, content_hash,
-                sender_mxid, sender
-            ) VALUES ($1, $2, $3, $4, $5, $6, $7, $8, $9)
-        """
-        await self.db.execute(q, *self._values)
->>>>>>> 65bd7fcc
 
     async def delete(self) -> None:
         q = "DELETE FROM message WHERE mxid=$1 AND mx_room=$2 AND tg_space=$3"
