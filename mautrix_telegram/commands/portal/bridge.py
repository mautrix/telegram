--- conflicted
+++ resolved
@@ -99,19 +99,9 @@
             "peer_type": portal.peer_type,
             "force_use_bot": force_use_bot,
         }
-<<<<<<< HEAD
-        return await evt.reply(f"{has_portal_message}"
-                               "However, you have the permissions to unbridge that room.\n\n"
-                               "To delete that portal completely and continue bridging, use "
-                               "`$cmdprefix+sp delete-and-continue`. To unbridge the portal "
-                               "without kicking Matrix users, use `$cmdprefix+sp unbridge-and-"
-                               "continue`. To cancel, use `$cmdprefix+sp cancel`")
-
-    if await po.Portal.reached_portal_limit():
-        return await evt.reply("This bridge has reached the maximum number of rooms that "
+        if await po.Portal.reached_portal_limit():
+            return await evt.reply("This bridge has reached the maximum number of rooms that "
                                "can be bridged.")
-
-=======
         return await evt.reply(
             f"{has_portal_message}"
             "However, you have the permissions to unbridge that room.\n\n"
@@ -120,7 +110,6 @@
             "without kicking Matrix users, use `$cmdprefix+sp unbridge-and-"
             "continue`. To cancel, use `$cmdprefix+sp cancel`"
         )
->>>>>>> 2b6db85e
     evt.sender.command_status = {
         "next": confirm_bridge,
         "action": "Room bridging",
