# mautrix-telegram - A Matrix-Telegram puppeting bridge
# Copyright (C) 2021 Tulir Asokan
#
# This program is free software: you can redistribute it and/or modify
# it under the terms of the GNU Affero General Public License as published by
# the Free Software Foundation, either version 3 of the License, or
# (at your option) any later version.
#
# This program is distributed in the hope that it will be useful,
# but WITHOUT ANY WARRANTY; without even the implied warranty of
# MERCHANTABILITY or FITNESS FOR A PARTICULAR PURPOSE.  See the
# GNU Affero General Public License for more details.
#
# You should have received a copy of the GNU Affero General Public License
# along with this program.  If not, see <https://www.gnu.org/licenses/>.
from __future__ import annotations

from typing import TYPE_CHECKING, Any, Type, Union
from abc import ABC, abstractmethod
import asyncio
import logging
import platform
import time

from telethon.network import (
    Connection,
    ConnectionTcpFull,
    ConnectionTcpMTProxyRandomizedIntermediate,
)
from telethon.sessions import Session
from telethon.tl.patched import Message, MessageService
from telethon.tl.types import (
    Channel,
    Chat,
    MessageActionChannelMigrateFrom,
    MessageEmpty,
    PeerChat,
    PeerUser,
    TypeUpdate,
    UpdateChannelUserTyping,
    UpdateChatParticipantAdmin,
    UpdateChatParticipants,
    UpdateChatUserTyping,
    UpdateDeleteChannelMessages,
    UpdateDeleteMessages,
    UpdateEditChannelMessage,
    UpdateEditMessage,
    UpdateFolderPeers,
    UpdateMessageReactions,
    UpdateNewChannelMessage,
    UpdateNewMessage,
    UpdateNotifySettings,
    UpdatePinnedChannelMessages,
    UpdatePinnedDialogs,
    UpdatePinnedMessages,
    UpdateReadChannelInbox,
    UpdateReadHistoryInbox,
    UpdateReadHistoryOutbox,
    UpdateShortChatMessage,
    UpdateShortMessage,
    UpdateUserName,
    UpdateUserPhoto,
    UpdateUserStatus,
    UpdateUserTyping,
    User,
    UserStatusOffline,
    UserStatusOnline,
)

from mautrix.appservice import AppService
from mautrix.errors import MatrixError
from mautrix.types import PresenceState, UserID
from mautrix.util.logging import TraceLogger
from mautrix.util.opt_prometheus import Counter, Histogram

from . import __version__, portal as po, puppet as pu
from .config import Config
from .db import Message as DBMessage, PgSession
from .tgclient import MautrixTelegramClient
from .types import TelegramID

if TYPE_CHECKING:
    from .__main__ import TelegramBridge
    from .bot import Bot

UpdateMessage = Union[
    UpdateShortChatMessage,
    UpdateShortMessage,
    UpdateNewChannelMessage,
    UpdateNewMessage,
    UpdateEditMessage,
    UpdateEditChannelMessage,
]
UpdateMessageContent = Union[
    UpdateShortMessage, UpdateShortChatMessage, Message, MessageService, MessageEmpty
]

UPDATE_TIME = Histogram(
    name="bridge_telegram_update",
    documentation="Time spent processing Telegram updates",
    labelnames=("update_type",),
)
UPDATE_ERRORS = Counter(
    name="bridge_telegram_update_error",
    documentation="Number of fatal errors while handling Telegram updates",
    labelnames=("update_type",),
)


class AbstractUser(ABC):
    loop: asyncio.AbstractEventLoop = None
    log: TraceLogger
    az: AppService
    bridge: "TelegramBridge"
    config: Config
    relaybot: "Bot"
    ignore_incoming_bot_events: bool = True
    max_deletions: int = 10

    client: MautrixTelegramClient | None
    mxid: UserID | None

    tgid: TelegramID | None
    username: str | None
    is_bot: bool

    is_relaybot: bool

    puppet_whitelisted: bool
    whitelisted: bool
    relaybot_whitelisted: bool
    matrix_puppet_whitelisted: bool
    is_admin: bool

    def __init__(self) -> None:
        self.is_admin = False
        self.matrix_puppet_whitelisted = False
        self.puppet_whitelisted = False
        self.whitelisted = False
        self.relaybot_whitelisted = False
        self.client = None
        self.is_relaybot = False
        self.is_bot = False

    @property
    def connected(self) -> bool:
        return self.client and self.client.is_connected()

    @property
    def _proxy_settings(self) -> tuple[Type[Connection], tuple[Any, ...] | None]:
        proxy_type = self.config["telegram.proxy.type"].lower()
        connection = ConnectionTcpFull
        connection_data = (
            self.config["telegram.proxy.address"],
            self.config["telegram.proxy.port"],
            self.config["telegram.proxy.rdns"],
            self.config["telegram.proxy.username"],
            self.config["telegram.proxy.password"],
        )
        if proxy_type == "disabled":
            connection_data = None
        elif proxy_type == "socks4":
            connection_data = (1,) + connection_data
        elif proxy_type == "socks5":
            connection_data = (2,) + connection_data
        elif proxy_type == "http":
            connection_data = (3,) + connection_data
        elif proxy_type == "mtproxy":
            connection = ConnectionTcpMTProxyRandomizedIntermediate
            connection_data = (connection_data[0], connection_data[1], connection_data[4])

        return connection, connection_data

    @classmethod
    def init_cls(cls, bridge: "TelegramBridge") -> None:
        cls.bridge = bridge
        cls.config = bridge.config
        cls.loop = bridge.loop
        cls.az = bridge.az
        cls.ignore_incoming_bot_events = cls.config["bridge.relaybot.ignore_own_incoming_events"]
        cls.max_deletions = cls.config["bridge.max_telegram_delete"]

    async def _init_client(self) -> None:
        self.log.debug(f"Initializing client for {self.name}")

        session = await PgSession.get(self.name)
        if self.config["telegram.server.enabled"]:
            session.set_dc(
                self.config["telegram.server.dc"],
                self.config["telegram.server.ip"],
                self.config["telegram.server.port"],
            )

        if self.is_relaybot:
            base_logger = logging.getLogger("telethon.relaybot")
        else:
            base_logger = logging.getLogger(f"telethon.{self.tgid or -hash(self.mxid)}")

        device = self.config["telegram.device_info.device_model"]
        sysversion = self.config["telegram.device_info.system_version"]
        appversion = self.config["telegram.device_info.app_version"]
        connection, proxy = self._proxy_settings

        assert isinstance(session, Session)

        self.client = MautrixTelegramClient(
            session=session,
            api_id=self.config["telegram.api_id"],
            api_hash=self.config["telegram.api_hash"],
            app_version=__version__ if appversion == "auto" else appversion,
            system_version=(
                MautrixTelegramClient.__version__ if sysversion == "auto" else sysversion
            ),
            device_model=(
                f"{platform.system()} {platform.release()}" if device == "auto" else device
            ),
            timeout=self.config["telegram.connection.timeout"],
            connection_retries=self.config["telegram.connection.retries"],
            retry_delay=self.config["telegram.connection.retry_delay"],
            flood_sleep_threshold=self.config["telegram.connection.flood_sleep_threshold"],
            request_retries=self.config["telegram.connection.request_retries"],
            connection=connection,
            proxy=proxy,
            raise_last_call_error=True,
            loop=self.loop,
            base_logger=base_logger,
        )
        self.client.add_event_handler(self._update_catch)

    @abstractmethod
    async def update(self, update: TypeUpdate) -> bool:
        return False

    @abstractmethod
    async def post_login(self) -> None:
        raise NotImplementedError()

    @abstractmethod
    async def register_portal(self, portal: po.Portal) -> None:
        raise NotImplementedError()

    @abstractmethod
    async def unregister_portal(self, tgid: int, tg_receiver: int) -> None:
        raise NotImplementedError()

    async def _update_catch(self, update: TypeUpdate) -> None:
        start_time = time.time()
        update_type = type(update).__name__
        try:
            if not await self.update(update):
                await self._update(update)
        except Exception:
            self.log.exception("Failed to handle Telegram update")
            UPDATE_ERRORS.labels(update_type=update_type).inc()
        UPDATE_TIME.labels(update_type=update_type).observe(time.time() - start_time)
        self.bridge.confirm_bridge_liveness()

    @property
    @abstractmethod
    def name(self) -> str:
        raise NotImplementedError()

    async def is_logged_in(self) -> bool:
        return (
            self.client and self.client.is_connected() and await self.client.is_user_authorized()
        )

    async def has_full_access(self, allow_bot: bool = False) -> bool:
        return (
            self.puppet_whitelisted
            and (not self.is_bot or allow_bot)
            and await self.is_logged_in()
        )

    async def start(self, delete_unless_authenticated: bool = False) -> AbstractUser:
        if not self.client:
            await self._init_client()
        await self.client.connect()
        self.log.debug(f"{'Bot' if self.is_relaybot else self.mxid} connected: {self.connected}")
        return self

    async def ensure_started(self, even_if_no_session=False) -> AbstractUser:
        if self.connected:
            return self
        if even_if_no_session or await PgSession.has(self.mxid):
            self.log.debug(
                "Starting client due to ensure_started"
                f"(even_if_no_session={even_if_no_session})"
            )
            await self.start(delete_unless_authenticated=not even_if_no_session)
        return self

    async def stop(self) -> None:
        await self.client.disconnect()
        self.client = None

    # region Telegram update handling

    async def _update(self, update: TypeUpdate) -> None:
        asyncio.create_task(self._handle_entity_updates(getattr(update, "_entities", {})))
        if isinstance(
            update,
            (
                UpdateShortChatMessage,
                UpdateShortMessage,
                UpdateNewChannelMessage,
                UpdateNewMessage,
                UpdateEditMessage,
                UpdateEditChannelMessage,
            ),
        ):
            await self.update_message(update)
        elif isinstance(update, UpdateDeleteMessages):
            await self.delete_message(update)
        elif isinstance(update, UpdateDeleteChannelMessages):
            await self.delete_channel_message(update)
        elif isinstance(update, UpdateMessageReactions):
            await self.update_reactions(update)
        elif isinstance(update, (UpdateChatUserTyping, UpdateChannelUserTyping, UpdateUserTyping)):
            await self.update_typing(update)
        elif isinstance(update, UpdateUserStatus):
            await self.update_status(update)
        elif isinstance(update, UpdateChatParticipantAdmin):
            await self.update_admin(update)
        elif isinstance(update, UpdateChatParticipants):
            await self.update_participants(update)
        elif isinstance(update, (UpdatePinnedMessages, UpdatePinnedChannelMessages)):
            await self.update_pinned_messages(update)
        elif isinstance(update, (UpdateUserName, UpdateUserPhoto)):
            await self.update_others_info(update)
        elif isinstance(update, UpdateReadHistoryOutbox):
            await self.update_read_receipt(update)
        elif isinstance(update, (UpdateReadHistoryInbox, UpdateReadChannelInbox)):
            await self.update_own_read_receipt(update)
        elif isinstance(update, UpdateFolderPeers):
            await self.update_folder_peers(update)
        elif isinstance(update, UpdatePinnedDialogs):
            await self.update_pinned_dialogs(update)
        elif isinstance(update, UpdateNotifySettings):
            await self.update_notify_settings(update)
        else:
            self.log.trace("Unhandled update: %s", update)

    async def update_folder_peers(self, update: UpdateFolderPeers) -> None:
        pass

    async def update_pinned_dialogs(self, update: UpdatePinnedDialogs) -> None:
        pass

    async def update_notify_settings(self, update: UpdateNotifySettings) -> None:
        pass

    async def update_pinned_messages(
        self, update: UpdatePinnedMessages | UpdatePinnedChannelMessages
    ) -> None:
        if isinstance(update, UpdatePinnedMessages):
            portal = await po.Portal.get_by_entity(update.peer, tg_receiver=self.tgid)
        else:
            portal = await po.Portal.get_by_tgid(TelegramID(update.channel_id))
        if portal and portal.mxid:
            await portal.receive_telegram_pin_ids(
                update.messages, self.tgid, remove=not update.pinned
            )

    @staticmethod
    async def update_participants(update: UpdateChatParticipants) -> None:
        portal = await po.Portal.get_by_tgid(TelegramID(update.participants.chat_id))
        if portal and portal.mxid:
            await portal.update_power_levels(update.participants.participants)

    async def update_read_receipt(self, update: UpdateReadHistoryOutbox) -> None:
        if not isinstance(update.peer, PeerUser):
            self.log.debug("Unexpected read receipt peer: %s", update.peer)
            return

        portal = await po.Portal.get_by_tgid(
            TelegramID(update.peer.user_id), tg_receiver=self.tgid
        )
        if not portal or not portal.mxid:
            return

        # We check that these are user read receipts, so tg_space is always the user ID.
        message = await DBMessage.get_one_by_tgid(
            TelegramID(update.max_id), self.tgid, edit_index=-1
        )
        if not message:
            return

        puppet = await pu.Puppet.get_by_tgid(TelegramID(update.peer.user_id))
        await puppet.intent.mark_read(portal.mxid, message.mxid)

    async def update_own_read_receipt(
        self, update: UpdateReadHistoryInbox | UpdateReadChannelInbox
    ) -> None:
        puppet = await pu.Puppet.get_by_tgid(self.tgid)
        if not puppet.is_real_user:
            return

        if isinstance(update, UpdateReadChannelInbox):
            portal = await po.Portal.get_by_tgid(TelegramID(update.channel_id))
        elif isinstance(update.peer, PeerChat):
            portal = await po.Portal.get_by_tgid(TelegramID(update.peer.chat_id))
        elif isinstance(update.peer, PeerUser):
            portal = await po.Portal.get_by_tgid(
                TelegramID(update.peer.user_id), tg_receiver=self.tgid
            )
        else:
            self.log.debug("Unexpected own read receipt peer: %s", update.peer)
            return

        if not portal or not portal.mxid:
            return

        tg_space = portal.tgid if portal.peer_type == "channel" else self.tgid
        message = await DBMessage.get_one_by_tgid(
            TelegramID(update.max_id), tg_space, edit_index=-1
        )
        if not message:
            return

        await puppet.intent.mark_read(portal.mxid, message.mxid)

    async def update_admin(self, update: UpdateChatParticipantAdmin) -> None:
        # TODO duplication not checked
        portal = await po.Portal.get_by_tgid(TelegramID(update.chat_id))
        if not portal or not portal.mxid:
            return

        await portal.set_telegram_admin(TelegramID(update.user_id))

    async def update_typing(
        self, update: UpdateUserTyping | UpdateChatUserTyping | UpdateChannelUserTyping
    ) -> None:
        sender = None
        if isinstance(update, UpdateUserTyping):
            portal = await po.Portal.get_by_tgid(
                TelegramID(update.user_id), tg_receiver=self.tgid, peer_type="user"
            )
            sender = await pu.Puppet.get_by_tgid(TelegramID(update.user_id))
        elif isinstance(update, UpdateChannelUserTyping):
            portal = await po.Portal.get_by_tgid(TelegramID(update.channel_id))
        elif isinstance(update, UpdateChatUserTyping):
            portal = await po.Portal.get_by_tgid(TelegramID(update.chat_id))
        else:
            return

        if isinstance(update, (UpdateChannelUserTyping, UpdateChatUserTyping)):
            # Can typing notifications come from non-user peers?
            if not update.from_id.user_id:
                return
            sender = await pu.Puppet.get_by_tgid(TelegramID(update.from_id.user_id))

        if not sender or not portal or not portal.mxid:
            return

        await portal.handle_telegram_typing(sender, update)

    async def _handle_entity_updates(self, entities: dict[int, User | Chat | Channel]) -> None:
        try:
            users = (entity for entity in entities.values() if isinstance(entity, User))
            puppets = ((await pu.Puppet.get_by_tgid(TelegramID(user.id)), user) for user in users)
            await asyncio.gather(
                *[puppet.try_update_info(self, info) async for puppet, info in puppets if puppet]
            )
        except Exception:
            self.log.exception("Failed to handle entity updates")

    async def update_others_info(self, update: UpdateUserName | UpdateUserPhoto) -> None:
        # TODO duplication not checked
        puppet = await pu.Puppet.get_by_tgid(TelegramID(update.user_id))
        if isinstance(update, UpdateUserName):
            puppet.username = update.username
            if await puppet.update_displayname(self, update):
                await puppet.save()
        elif isinstance(update, UpdateUserPhoto):
            if await puppet.update_avatar(self, update.photo):
                await puppet.save()
        else:
            self.log.warning(f"Unexpected other user info update: {type(update)}")

    async def update_status(self, update: UpdateUserStatus) -> None:
<<<<<<< HEAD
        if not config.get("bridge.handle_update_user_status", True):
            return
        puppet = pu.Puppet.get(TelegramID(update.user_id))
=======
        puppet = await pu.Puppet.get_by_tgid(TelegramID(update.user_id))
>>>>>>> 2b6db85e
        if isinstance(update.status, UserStatusOnline):
            await puppet.default_mxid_intent.set_presence(PresenceState.ONLINE)
        elif isinstance(update.status, UserStatusOffline):
            await puppet.default_mxid_intent.set_presence(PresenceState.OFFLINE)
        else:
            self.log.warning(f"Unexpected user status update: type({update})")
        return

    async def get_message_details(
        self, update: UpdateMessage
    ) -> tuple[UpdateMessageContent, pu.Puppet | None, po.Portal | None]:
        if isinstance(update, UpdateShortChatMessage):
            portal = await po.Portal.get_by_tgid(TelegramID(update.chat_id))
            if not portal:
                self.log.warning(f"Received message in chat with unknown type {update.chat_id}")
            sender = await pu.Puppet.get_by_tgid(TelegramID(update.from_id))
        elif isinstance(update, UpdateShortMessage):
            portal = await po.Portal.get_by_tgid(
                TelegramID(update.user_id), tg_receiver=self.tgid, peer_type="user"
            )
            sender = await pu.Puppet.get_by_tgid(self.tgid if update.out else update.user_id)
        elif isinstance(
            update,
            (
                UpdateNewMessage,
                UpdateNewChannelMessage,
                UpdateEditMessage,
                UpdateEditChannelMessage,
            ),
        ):
            update = update.message
            if isinstance(update, MessageEmpty):
                return update, None, None
            portal = await po.Portal.get_by_entity(update.peer_id, tg_receiver=self.tgid)
            if update.out:
                sender = await pu.Puppet.get_by_tgid(self.tgid)
            elif isinstance(update.from_id, PeerUser):
                sender = await pu.Puppet.get_by_tgid(TelegramID(update.from_id.user_id))
            else:
                sender = None
        else:
            self.log.warning(
                f"Unexpected message type in User#get_message_details: {type(update)}"
            )
            return update, None, None
        return update, sender, portal

    @staticmethod
    async def _try_redact(message: DBMessage) -> None:
        portal = await po.Portal.get_by_mxid(message.mx_room)
        if not portal:
            return
        try:
            await portal.main_intent.redact(message.mx_room, message.mxid)
        except MatrixError:
            pass

    async def delete_message(self, update: UpdateDeleteMessages) -> None:
        if len(update.messages) > self.max_deletions:
            return

        for message_id in update.messages:
            for message in await DBMessage.get_all_by_tgid(TelegramID(message_id), self.tgid):
                if message.redacted:
                    continue
                await message.delete()
                number_left = await DBMessage.count_spaces_by_mxid(message.mxid, message.mx_room)
                if number_left == 0:
                    await self._try_redact(message)

    async def delete_channel_message(self, update: UpdateDeleteChannelMessages) -> None:
        if len(update.messages) > self.max_deletions:
            return

        channel_id = TelegramID(update.channel_id)

        for message_id in update.messages:
            for message in await DBMessage.get_all_by_tgid(TelegramID(message_id), channel_id):
                if message.redacted:
                    continue
                await message.delete()
                await self._try_redact(message)

    async def update_reactions(self, update: UpdateMessageReactions) -> None:
        portal = await po.Portal.get_by_entity(update.peer, tg_receiver=self.tgid)
        if not portal or not portal.mxid or not portal.allow_bridging:
            return
        await portal.handle_telegram_reactions(self, TelegramID(update.msg_id), update.reactions)

    async def update_message(self, original_update: UpdateMessage) -> None:
        update, sender, portal = await self.get_message_details(original_update)
        if not portal:
            return
        elif portal and not portal.allow_bridging:
            self.log.debug(f"Ignoring message in portal {portal.tgid_log} (bridging disallowed)")
            return

        if self.is_relaybot:
            if update.is_private:
                if not self.config["bridge.relaybot.private_chat.invite"]:
                    if sender:
                        self.log.debug(f"Ignoring private message to bot from {sender.id}")
                    return
            elif not portal.mxid and self.config["bridge.relaybot.ignore_unbridged_group_chat"]:
                self.log.debug(
                    f"Ignoring message received by bot in unbridged chat {portal.tgid_log}"
                )
                return

        if (
            self.ignore_incoming_bot_events
            and self.relaybot
            and sender
            and sender.id == self.relaybot.tgid
        ):
            self.log.debug("Ignoring relaybot-sent message %s to %s", update.id, portal.tgid_log)
            return

        await portal.backfill_lock.wait(f"update {update.id}")

        if isinstance(update, MessageService):
            if isinstance(update.action, MessageActionChannelMigrateFrom):
                self.log.trace(
                    "Received %s in %s by %d, unregistering portal...",
                    update.action,
                    portal.tgid_log,
                    sender.id,
                )
                await self.unregister_portal(update.action.chat_id, update.action.chat_id)
                await self.register_portal(portal)
                return
            self.log.trace(
                "Handling action %s to %s by %d",
                update.action,
                portal.tgid_log,
                (sender.id if sender else 0),
            )
            return await portal.handle_telegram_action(self, sender, update)

        if isinstance(original_update, (UpdateEditMessage, UpdateEditChannelMessage)):
            return await portal.handle_telegram_edit(self, sender, update)
        return await portal.handle_telegram_message(self, sender, update)

    # endregion<|MERGE_RESOLUTION|>--- conflicted
+++ resolved
@@ -479,13 +479,9 @@
             self.log.warning(f"Unexpected other user info update: {type(update)}")
 
     async def update_status(self, update: UpdateUserStatus) -> None:
-<<<<<<< HEAD
         if not config.get("bridge.handle_update_user_status", True):
             return
-        puppet = pu.Puppet.get(TelegramID(update.user_id))
-=======
         puppet = await pu.Puppet.get_by_tgid(TelegramID(update.user_id))
->>>>>>> 2b6db85e
         if isinstance(update.status, UserStatusOnline):
             await puppet.default_mxid_intent.set_presence(PresenceState.ONLINE)
         elif isinstance(update.status, UserStatusOffline):
