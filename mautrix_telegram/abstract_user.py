# mautrix-telegram - A Matrix-Telegram puppeting bridge
# Copyright (C) 2019 Tulir Asokan
#
# This program is free software: you can redistribute it and/or modify
# it under the terms of the GNU Affero General Public License as published by
# the Free Software Foundation, either version 3 of the License, or
# (at your option) any later version.
#
# This program is distributed in the hope that it will be useful,
# but WITHOUT ANY WARRANTY; without even the implied warranty of
# MERCHANTABILITY or FITNESS FOR A PARTICULAR PURPOSE.  See the
# GNU Affero General Public License for more details.
#
# You should have received a copy of the GNU Affero General Public License
# along with this program.  If not, see <https://www.gnu.org/licenses/>.
<<<<<<< HEAD
from typing import Tuple, Optional, Union, Dict, TYPE_CHECKING
=======
from typing import Tuple, Optional, List, Union, Dict, Type, TYPE_CHECKING
>>>>>>> 01a58ad2
from abc import ABC, abstractmethod
import asyncio
import logging
import platform
import time

<<<<<<< HEAD
from telethon.sessions import Session
=======
from telethon.network import (
    ConnectionTcpMTProxyRandomizedIntermediate, ConnectionTcpFull, Connection)
>>>>>>> 01a58ad2
from telethon.tl.patched import MessageService, Message
from telethon.tl.types import (
    Channel, Chat, MessageActionChannelMigrateFrom, PeerUser, TypeUpdate, UpdateChatPinnedMessage,
    UpdateChannelPinnedMessage, UpdateChatParticipantAdmin, UpdateChatParticipants,
    UpdateChatUserTyping, UpdateDeleteChannelMessages, UpdateNewMessage, UpdateDeleteMessages,
    UpdateEditChannelMessage, UpdateEditMessage, UpdateNewChannelMessage, UpdateReadHistoryOutbox,
    UpdateShortChatMessage, UpdateShortMessage, UpdateUserName, UpdateUserPhoto, UpdateUserStatus,
    UpdateUserTyping, User, UserStatusOffline, UserStatusOnline)

from mautrix.types import UserID, PresenceState
from mautrix.errors import MatrixError
from mautrix.appservice import AppService
from alchemysession import AlchemySessionContainer

from . import portal as po, puppet as pu, __version__
from .db import Message as DBMessage
from .types import TelegramID
from .tgclient import MautrixTelegramClient

if TYPE_CHECKING:
    from .context import Context
    from .config import Config
    from .bot import Bot

config: Optional['Config'] = None
# Value updated from config in init()
MAX_DELETIONS: int = 10

UpdateMessage = Union[UpdateShortChatMessage, UpdateShortMessage, UpdateNewChannelMessage,
                      UpdateNewMessage, UpdateEditMessage, UpdateEditChannelMessage]
UpdateMessageContent = Union[UpdateShortMessage, UpdateShortChatMessage, Message, MessageService]

try:
    from prometheus_client import Histogram

    UPDATE_TIME = Histogram("telegram_update", "Time spent processing Telegram updates",
                            ["update_type"])
except ImportError:
    Histogram = None
    UPDATE_TIME = None


class AbstractUser(ABC):
    session_container: AlchemySessionContainer = None
    loop: asyncio.AbstractEventLoop = None
    log: logging.Logger
    az: AppService
    relaybot: Optional['Bot']
    ignore_incoming_bot_events: bool = True

    client: Optional[MautrixTelegramClient]
    mxid: Optional[UserID]

    tgid: Optional[TelegramID]
    username: Optional['str']
    is_bot: bool

    is_relaybot: bool

    puppet_whitelisted: bool
    whitelisted: bool
    relaybot_whitelisted: bool
    matrix_puppet_whitelisted: bool
    is_admin: bool

    def __init__(self) -> None:
        self.is_admin = False
        self.matrix_puppet_whitelisted = False
        self.puppet_whitelisted = False
        self.whitelisted = False
        self.relaybot_whitelisted = False
        self.client = None
        self.is_relaybot = False
        self.is_bot = False
        self.relaybot = None

    @property
    def connected(self) -> bool:
        return self.client and self.client.is_connected()

    @property
    def _proxy_settings(self) -> Tuple[Type[Connection], Optional[tuple]]:
        proxy_type = config["telegram.proxy.type"].lower()
        connection = ConnectionTcpFull
        connection_data = (config["telegram.proxy.address"],
                            config["telegram.proxy.port"],
                            config["telegram.proxy.rdns"],
                            config["telegram.proxy.username"],
                            config["telegram.proxy.password"])
        if proxy_type == "disabled":
            connection_data = None
        elif proxy_type == "socks4":
            connection_data = (1,) + connection_data
        elif proxy_type == "socks5":
            connection_data = (2,) + connection_data
        elif proxy_type == "http":
            connection_data = (3,) + connection_data
        elif proxy_type == "mtproxy":
            connection = ConnectionTcpMTProxyRandomizedIntermediate
            connection_data = (connection_data[0], connection_data[1], connection_data[4])

        return connection, connection_data

    def _init_client(self) -> None:
        self.log.debug(f"Initializing client for {self.name}")

        self.session = self.session_container.new_session(self.name)
        if config["telegram.server.enabled"]:
            self.session.set_dc(config["telegram.server.dc"],
                                config["telegram.server.ip"],
                                config["telegram.server.port"])

        if self.is_relaybot:
            base_logger = logging.getLogger("telethon.relaybot")
        else:
            base_logger = logging.getLogger(f"telethon.{self.tgid or -hash(self.mxid)}")

        device = config["telegram.device_info.device_model"]
        sysversion = config["telegram.device_info.system_version"]
        appversion = config["telegram.device_info.app_version"]
        connection, proxy = self._proxy_settings

        assert isinstance(self.session, Session)

        self.client = MautrixTelegramClient(
            session=self.session,

            api_id=config["telegram.api_id"],
            api_hash=config["telegram.api_hash"],

            app_version=__version__ if appversion == "auto" else appversion,
            system_version=(MautrixTelegramClient.__version__
                            if sysversion == "auto" else sysversion),
            device_model=(f"{platform.system()} {platform.release()}"
                          if device == "auto" else device),

            timeout=config["telegram.connection.timeout"],
            connection_retries=config["telegram.connection.retries"],
            retry_delay=config["telegram.connection.retry_delay"],
            flood_sleep_threshold=config["telegram.connection.flood_sleep_threshold"],
            request_retries=config["telegram.connection.request_retries"],
            connection=connection,
            proxy=proxy,

            loop=self.loop,
            base_logger=base_logger
        )
        self.client.add_event_handler(self._update_catch)

    @abstractmethod
    async def update(self, update: TypeUpdate) -> bool:
        return False

    @abstractmethod
    async def post_login(self) -> None:
        raise NotImplementedError()

    @abstractmethod
    def register_portal(self, portal: po.Portal) -> None:
        raise NotImplementedError()

    @abstractmethod
    def unregister_portal(self, portal: po.Portal) -> None:
        raise NotImplementedError()

    async def _update_catch(self, update: TypeUpdate) -> None:
        start_time = time.time()
        try:
            if not await self.update(update):
                await self._update(update)
        except Exception:
            self.log.exception(f"Failed to handle Telegram update {update}")
        if UPDATE_TIME:
            UPDATE_TIME.labels(update_type=type(update).__name__).observe(time.time() - start_time)

    @property
    @abstractmethod
    def name(self) -> str:
        raise NotImplementedError()

    async def is_logged_in(self) -> bool:
        return (self.client and self.client.is_connected()
                and await self.client.is_user_authorized())

    async def has_full_access(self, allow_bot: bool = False) -> bool:
        return (self.puppet_whitelisted
                and (not self.is_bot or allow_bot)
                and await self.is_logged_in())

    async def start(self, delete_unless_authenticated: bool = False) -> 'AbstractUser':
        if not self.client:
            self._init_client()
        await self.client.connect()
        self.log.debug(f"{self.mxid if not self.is_bot else 'Bot'} connected: {self.connected}")
        return self

    async def ensure_started(self, even_if_no_session=False) -> 'AbstractUser':
        if self.connected:
            return self
        if even_if_no_session or self.session_container.has_session(self.mxid):
            self.log.debug("Starting client due to ensure_started"
                           f"(even_if_no_session={even_if_no_session})")
            await self.start(delete_unless_authenticated=not even_if_no_session)
        return self

    async def stop(self) -> None:
        await self.client.disconnect()
        self.client = None

    # region Telegram update handling

    async def _update(self, update: TypeUpdate) -> None:
        asyncio.ensure_future(self._handle_entity_updates(getattr(update, "_entities", {})),
                              loop=self.loop)
        if isinstance(update, (UpdateShortChatMessage, UpdateShortMessage, UpdateNewChannelMessage,
                               UpdateNewMessage, UpdateEditMessage, UpdateEditChannelMessage)):
            await self.update_message(update)
        elif isinstance(update, UpdateDeleteMessages):
            await self.delete_message(update)
        elif isinstance(update, UpdateDeleteChannelMessages):
            await self.delete_channel_message(update)
        elif isinstance(update, (UpdateChatUserTyping, UpdateUserTyping)):
            await self.update_typing(update)
        elif isinstance(update, UpdateUserStatus):
            await self.update_status(update)
        elif isinstance(update, UpdateChatParticipantAdmin):
            await self.update_admin(update)
        elif isinstance(update, UpdateChatParticipants):
            await self.update_participants(update)
        elif isinstance(update, (UpdateChannelPinnedMessage, UpdateChatPinnedMessage)):
            await self.update_pinned_messages(update)
        elif isinstance(update, (UpdateUserName, UpdateUserPhoto)):
            await self.update_others_info(update)
        elif isinstance(update, UpdateReadHistoryOutbox):
            await self.update_read_receipt(update)
        else:
            self.log.debug("Unhandled update: %s", update)

    async def update_pinned_messages(self, update: Union[UpdateChannelPinnedMessage,
                                                         UpdateChatPinnedMessage]) -> None:
        if isinstance(update, UpdateChatPinnedMessage):
            portal = po.Portal.get_by_tgid(TelegramID(update.chat_id))
        else:
            portal = po.Portal.get_by_tgid(TelegramID(update.channel_id))
        if portal and portal.mxid:
            await portal.receive_telegram_pin_id(update.id, self.tgid)

    @staticmethod
    async def update_participants(update: UpdateChatParticipants) -> None:
        portal = po.Portal.get_by_tgid(TelegramID(update.participants.chat_id))
        if portal and portal.mxid:
            await portal.update_telegram_participants(update.participants.participants)

    async def update_read_receipt(self, update: UpdateReadHistoryOutbox) -> None:
        if not isinstance(update.peer, PeerUser):
            self.log.debug("Unexpected read receipt peer: %s", update.peer)
            return

        portal = po.Portal.get_by_tgid(TelegramID(update.peer.user_id), self.tgid)
        if not portal or not portal.mxid:
            return

        # We check that these are user read receipts, so tg_space is always the user ID.
        message = DBMessage.get_one_by_tgid(TelegramID(update.max_id), self.tgid, edit_index=-1)
        if not message:
            return

        puppet = pu.Puppet.get(TelegramID(update.peer.user_id))
        await puppet.intent.mark_read(portal.mxid, message.mxid)

    async def update_admin(self, update: UpdateChatParticipantAdmin) -> None:
        # TODO duplication not checked
        portal = po.Portal.get_by_tgid(TelegramID(update.chat_id), peer_type="chat")
        if not portal or not portal.mxid:
            return

        await portal.set_telegram_admin(TelegramID(update.user_id))

    async def update_typing(self, update: Union[UpdateUserTyping, UpdateChatUserTyping]) -> None:
        if isinstance(update, UpdateUserTyping):
            portal = po.Portal.get_by_tgid(TelegramID(update.user_id), self.tgid, "user")
        else:
            portal = po.Portal.get_by_tgid(TelegramID(update.chat_id), peer_type="chat")

        if not portal or not portal.mxid:
            return

        sender = pu.Puppet.get(TelegramID(update.user_id))
        await portal.handle_telegram_typing(sender, update)

    async def _handle_entity_updates(self, entities: Dict[int, Union[User, Chat, Channel]]
                                     ) -> None:
        try:
            users = (entity for entity in entities.values() if isinstance(entity, User))
            puppets = ((pu.Puppet.get(TelegramID(user.id)), user) for user in users)
            await asyncio.gather(*[puppet.update_info(self, info)
                                   for puppet, info in puppets if puppet])
        except Exception:
            self.log.exception("Failed to handle entity updates")

    async def update_others_info(self, update: Union[UpdateUserName, UpdateUserPhoto]) -> None:
        # TODO duplication not checked
        puppet = pu.Puppet.get(TelegramID(update.user_id))
        if isinstance(update, UpdateUserName):
            puppet.username = update.username
            if await puppet.update_displayname(self, update):
                puppet.save()
        elif isinstance(update, UpdateUserPhoto):
            if await puppet.update_avatar(self, update.photo):
                puppet.save()
        else:
            self.log.warning("Unexpected other user info update: %s", update)

    async def update_status(self, update: UpdateUserStatus) -> None:
        puppet = pu.Puppet.get(TelegramID(update.user_id))
        if isinstance(update.status, UserStatusOnline):
            await puppet.default_mxid_intent.set_presence(PresenceState.ONLINE)
        elif isinstance(update.status, UserStatusOffline):
            await puppet.default_mxid_intent.set_presence(PresenceState.OFFLINE)
        else:
            self.log.warning("Unexpected user status update: %s", update)
        return

    def get_message_details(self, update: UpdateMessage) -> Tuple[UpdateMessageContent,
                                                                  Optional[pu.Puppet],
                                                                  Optional[po.Portal]]:
        if isinstance(update, UpdateShortChatMessage):
            portal = po.Portal.get_by_tgid(TelegramID(update.chat_id), peer_type="chat")
            sender = pu.Puppet.get(TelegramID(update.from_id))
        elif isinstance(update, UpdateShortMessage):
            portal = po.Portal.get_by_tgid(TelegramID(update.user_id), self.tgid, "user")
            sender = pu.Puppet.get(self.tgid if update.out else update.user_id)
        elif isinstance(update, (UpdateNewMessage, UpdateNewChannelMessage,
                                 UpdateEditMessage, UpdateEditChannelMessage)):
            update = update.message
            if isinstance(update.to_id, PeerUser) and not update.out:
                portal = po.Portal.get_by_tgid(update.from_id, peer_type="user",
                                               tg_receiver=self.tgid)
            else:
                portal = po.Portal.get_by_entity(update.to_id, receiver_id=self.tgid)
            sender = pu.Puppet.get(update.from_id) if update.from_id else None
        else:
            self.log.warning(
                f"Unexpected message type in User#get_message_details: {type(update)}")
            return update, None, None
        return update, sender, portal

    @staticmethod
    async def _try_redact(message: DBMessage) -> None:
        portal = po.Portal.get_by_mxid(message.mx_room)
        if not portal:
            return
        try:
            await portal.main_intent.redact(message.mx_room, message.mxid)
        except MatrixError:
            pass

    async def delete_message(self, update: UpdateDeleteMessages) -> None:
        if len(update.messages) > MAX_DELETIONS:
            return

        for message_id in update.messages:
            for message in DBMessage.get_all_by_tgid(TelegramID(message_id), self.tgid):
                message.delete()
                number_left = DBMessage.count_spaces_by_mxid(message.mxid, message.mx_room)
                if number_left == 0:
                    await self._try_redact(message)

    async def delete_channel_message(self, update: UpdateDeleteChannelMessages) -> None:
        if len(update.messages) > MAX_DELETIONS:
            return

        channel_id = TelegramID(update.channel_id)

        for message_id in update.messages:
            for message in DBMessage.get_all_by_tgid(TelegramID(message_id), channel_id):
                message.delete()
                await self._try_redact(message)

    async def update_message(self, original_update: UpdateMessage) -> None:
        update, sender, portal = self.get_message_details(original_update)

        if self.is_bot and not portal.mxid:
            self.log.debug(f"Ignoring message received by bot in unbridged chat %s",
                           portal.tgid_log)
            return

        if self.ignore_incoming_bot_events and self.relaybot and sender.id == self.relaybot.tgid:
            self.log.debug(f"Ignoring relaybot-sent message %s to %s", update, portal.tgid_log)
            return

        if isinstance(update, MessageService):
            if isinstance(update.action, MessageActionChannelMigrateFrom):
                self.log.debug(f"Ignoring action %s to %s by %d", update.action,
                               portal.tgid_log,
                               sender.id)
                return
            self.log.debug("Handling action %s to %s by %d", update.action, portal.tgid_log,
                           sender.id)
            return await portal.handle_telegram_action(self, sender, update)

        user = sender.tgid if sender else "admin"
        if isinstance(original_update, (UpdateEditMessage, UpdateEditChannelMessage)):
            return await portal.handle_telegram_edit(self, sender, update)

        self.log.debug("Handling message %s to %s by %s", update, portal.tgid_log, user)
        return await portal.handle_telegram_message(self, sender, update)

    # endregion


def init(context: 'Context') -> None:
    global config, MAX_DELETIONS
    AbstractUser.az, config, AbstractUser.loop, AbstractUser.relaybot = context.core
    AbstractUser.ignore_incoming_bot_events = config["bridge.relaybot.ignore_own_incoming_events"]
    AbstractUser.session_container = context.session_container
    MAX_DELETIONS = config.get("bridge.max_telegram_delete", 10)<|MERGE_RESOLUTION|>--- conflicted
+++ resolved
@@ -13,23 +13,16 @@
 #
 # You should have received a copy of the GNU Affero General Public License
 # along with this program.  If not, see <https://www.gnu.org/licenses/>.
-<<<<<<< HEAD
-from typing import Tuple, Optional, Union, Dict, TYPE_CHECKING
-=======
-from typing import Tuple, Optional, List, Union, Dict, Type, TYPE_CHECKING
->>>>>>> 01a58ad2
+from typing import Tuple, Optional, Union, Dict, Type, Any, TYPE_CHECKING
 from abc import ABC, abstractmethod
 import asyncio
 import logging
 import platform
 import time
 
-<<<<<<< HEAD
 from telethon.sessions import Session
-=======
-from telethon.network import (
-    ConnectionTcpMTProxyRandomizedIntermediate, ConnectionTcpFull, Connection)
->>>>>>> 01a58ad2
+from telethon.network import (ConnectionTcpMTProxyRandomizedIntermediate, ConnectionTcpFull,
+                              Connection)
 from telethon.tl.patched import MessageService, Message
 from telethon.tl.types import (
     Channel, Chat, MessageActionChannelMigrateFrom, PeerUser, TypeUpdate, UpdateChatPinnedMessage,
@@ -111,14 +104,14 @@
         return self.client and self.client.is_connected()
 
     @property
-    def _proxy_settings(self) -> Tuple[Type[Connection], Optional[tuple]]:
+    def _proxy_settings(self) -> Tuple[Type[Connection], Optional[Tuple[Any, ...]]]:
         proxy_type = config["telegram.proxy.type"].lower()
         connection = ConnectionTcpFull
         connection_data = (config["telegram.proxy.address"],
-                            config["telegram.proxy.port"],
-                            config["telegram.proxy.rdns"],
-                            config["telegram.proxy.username"],
-                            config["telegram.proxy.password"])
+                           config["telegram.proxy.port"],
+                           config["telegram.proxy.rdns"],
+                           config["telegram.proxy.username"],
+                           config["telegram.proxy.password"])
         if proxy_type == "disabled":
             connection_data = None
         elif proxy_type == "socks4":
