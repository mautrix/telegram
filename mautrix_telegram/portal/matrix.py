# mautrix-telegram - A Matrix-Telegram puppeting bridge
# Copyright (C) 2020 Tulir Asokan
#
# This program is free software: you can redistribute it and/or modify
# it under the terms of the GNU Affero General Public License as published by
# the Free Software Foundation, either version 3 of the License, or
# (at your option) any later version.
#
# This program is distributed in the hope that it will be useful,
# but WITHOUT ANY WARRANTY; without even the implied warranty of
# MERCHANTABILITY or FITNESS FOR A PARTICULAR PURPOSE.  See the
# GNU Affero General Public License for more details.
#
# You should have received a copy of the GNU Affero General Public License
# along with this program.  If not, see <https://www.gnu.org/licenses/>.
<<<<<<< HEAD
from typing import Awaitable, Dict, Optional, Union, Any, TYPE_CHECKING
=======
from typing import Awaitable, Dict, List, Optional, Tuple, Union, Any, Set, TYPE_CHECKING
>>>>>>> 2e27e85a
from html import escape as escape_html
from string import Template
from abc import ABC

import magic

from telethon.tl.functions.messages import (EditChatPhotoRequest, EditChatTitleRequest,
                                            UpdatePinnedMessageRequest, SetTypingRequest,
                                            EditChatAboutRequest, UnpinAllMessagesRequest)
from telethon.tl.functions.channels import EditPhotoRequest, EditTitleRequest, JoinChannelRequest
from telethon.errors import (ChatNotModifiedError, PhotoExtInvalidError, MessageIdInvalidError,
                             PhotoInvalidDimensionsError, PhotoSaveFileInvalidError, RPCError)
from telethon.tl.patched import Message, MessageService
from telethon.tl.types import (DocumentAttributeFilename, DocumentAttributeImageSize, GeoPoint,
                               InputChatUploadedPhoto, MessageActionChatEditPhoto, MessageMediaGeo,
                               SendMessageCancelAction, SendMessageTypingAction, TypeInputPeer,
                               UpdateNewMessage, InputMediaUploadedDocument,
                               InputMediaUploadedPhoto)

from mautrix.types import (EventID, RoomID, UserID, ContentURI, MessageType, MessageEventContent,
                           TextMessageEventContent, MediaMessageEventContent, Format,
                           LocationMessageEventContent, ImageInfo, VideoInfo)

from ..types import TelegramID
from ..db import Message as DBMessage
from ..util import sane_mimetypes, parallel_transfer_to_telegram
from ..context import Context
from .. import puppet as p, user as u, formatter, util
from .base import BasePortal

if TYPE_CHECKING:
    from ..abstract_user import AbstractUser
    from ..tgclient import MautrixTelegramClient
    from ..config import Config

try:
    from mautrix.crypto.attachments import decrypt_attachment
except ImportError:
    decrypt_attachment = None

TypeMessage = Union[Message, MessageService]

config: Optional['Config'] = None


class PortalMatrix(BasePortal, ABC):
    async def _get_state_change_message(self, event: str, user: 'u.User', **kwargs: Any
                                        ) -> Optional[str]:
        tpl = self.get_config(f"state_event_formats.{event}")
        if len(tpl) == 0:
            # Empty format means they don't want the message
            return None
        displayname = await self.get_displayname(user)

        tpl_args = {
            "mxid": user.mxid,
            "username": user.mxid_localpart,
            "displayname": escape_html(displayname),
            **kwargs,
        }
        return Template(tpl).safe_substitute(tpl_args)

    async def _send_state_change_message(self, event: str, user: 'u.User', event_id: EventID,
                                         **kwargs: Any) -> None:
        if not self.has_bot:
            return
        elif self.peer_type == "user" and not config["bridge.relaybot.private_chat.state_changes"]:
            return
        async with self.send_lock(self.bot.tgid):
            message = await self._get_state_change_message(event, user, **kwargs)
            if not message:
                return
            message, entities = await formatter.matrix_to_telegram(self.bot.client, html=message)
            response = await self.bot.client.send_message(self.peer, message,
                                                          formatting_entities=entities)
            space = self.tgid if self.peer_type == "channel" else self.bot.tgid
            self.dedup.check(response, (event_id, space))

    async def name_change_matrix(self, user: 'u.User', displayname: str, prev_displayname: str,
                                 event_id: EventID) -> None:
        await self._send_state_change_message("name_change", user, event_id,
                                              displayname=displayname,
                                              prev_displayname=prev_displayname)

    async def get_displayname(self, user: 'u.User') -> str:
        return await self.main_intent.get_room_displayname(self.mxid, user.mxid) or user.mxid

    def set_typing(self, user: 'u.User', typing: bool = True,
                   action: type = SendMessageTypingAction) -> Awaitable[bool]:
        return user.client(SetTypingRequest(
            self.peer, action() if typing else SendMessageCancelAction()))

    async def mark_read(self, user: 'u.User', event_id: EventID) -> None:
        if user.is_bot:
            return
        space = self.tgid if self.peer_type == "channel" else user.tgid
        message = DBMessage.get_by_mxid(event_id, self.mxid, space)
        if not message:
            return
        await user.client.send_read_acknowledge(self.peer, max_id=message.tgid,
                                                clear_mentions=True)

    async def _preproc_kick_ban(self, user: Union['u.User', 'p.Puppet'], source: 'u.User'
                                ) -> Optional['AbstractUser']:
        if user.tgid == source.tgid:
            return None
        if self.peer_type == "user" and user.tgid == self.tgid:
            await self.delete()
            return None
        if isinstance(user, u.User) and await user.needs_relaybot(self):
            if not self.bot:
                return None
            # TODO kick message
            return None
        if await source.needs_relaybot(self):
            if not self.has_bot:
                return None
            return self.bot
        return source

    async def kick_matrix(self, user: Union['u.User', 'p.Puppet'], source: 'u.User') -> None:
        source = await self._preproc_kick_ban(user, source)
        if source is not None:
            await source.client.kick_participant(self.peer, user.peer)

    async def ban_matrix(self, user: Union['u.User', 'p.Puppet'], source: 'u.User'):
        source = await self._preproc_kick_ban(user, source)
        if source is not None:
            await source.client.edit_permissions(self.peer, user.peer, view_messages=False)

    async def leave_matrix(self, user: 'u.User', event_id: EventID) -> None:
        if await user.needs_relaybot(self):
            await self._send_state_change_message("leave", user, event_id)
            return

        if self.peer_type == "user":
            await self.main_intent.leave_room(self.mxid)
            await self.delete()
            try:
                del self.by_tgid[self.tgid_full]
                del self.by_mxid[self.mxid]
            except KeyError:
                pass
        else:
            await user.client.delete_dialog(self.peer)

    async def join_matrix(self, user: 'u.User', event_id: EventID) -> None:
        if await user.needs_relaybot(self):
            await self._send_state_change_message("join", user, event_id)
            return

        if self.peer_type == "channel" and not user.is_bot:
            await user.client(JoinChannelRequest(channel=await self.get_input_entity(user)))
        else:
            # We'll just assume the user is already in the chat.
            pass

    async def _apply_msg_format(self, sender: 'u.User', content: MessageEventContent
                                ) -> None:
        if not isinstance(content, TextMessageEventContent) or content.format != Format.HTML:
            content.format = Format.HTML
            content.formatted_body = escape_html(content.body).replace("\n", "<br/>")

        tpl = (self.get_config(f"message_formats.[{content.msgtype.value}]")
               or "<b>$sender_displayname</b>: $message")
        displayname = await self.get_displayname(sender)
        tpl_args = dict(sender_mxid=sender.mxid,
                        sender_username=sender.mxid_localpart,
                        sender_displayname=escape_html(displayname),
                        message=content.formatted_body,
                        body=content.body, formatted_body=content.formatted_body)
        content.formatted_body = Template(tpl).safe_substitute(tpl_args)

    async def _apply_emote_format(self, sender: 'u.User',
                                  content: TextMessageEventContent) -> None:
        if content.format != Format.HTML:
            content.format = Format.HTML
            content.formatted_body = escape_html(content.body).replace("\n", "<br/>")

        tpl = self.get_config("emote_format")
        puppet = p.Puppet.get(sender.tgid)
        content.formatted_body = Template(tpl).safe_substitute(
            dict(sender_mxid=sender.mxid,
                 sender_username=sender.mxid_localpart,
                 sender_displayname=escape_html(await self.get_displayname(sender)),
                 mention=f"<a href='https://matrix.to/#/{puppet.mxid}'>{puppet.displayname}</a>",
                 username=sender.username,
                 displayname=puppet.displayname,
                 body=content.body,
                 formatted_body=content.formatted_body))
        content.msgtype = MessageType.TEXT

    async def _pre_process_matrix_message(self, sender: 'u.User', use_relaybot: bool,
                                          content: MessageEventContent) -> None:
        if use_relaybot:
            await self._apply_msg_format(sender, content)
        elif content.msgtype == MessageType.EMOTE:
            await self._apply_emote_format(sender, content)

    async def _handle_matrix_text(self, sender_id: TelegramID, event_id: EventID,
                                  space: TelegramID, client: 'MautrixTelegramClient',
                                  content: TextMessageEventContent, reply_to: TelegramID) -> None:
        message, entities = await formatter.matrix_to_telegram(client, text=content.body,
                                                               html=content.formatted(Format.HTML))
        async with self.send_lock(sender_id):
            lp = self.get_config("telegram_link_preview")
            if content.get_edit():
                orig_msg = DBMessage.get_by_mxid(content.get_edit(), self.mxid, space)
                if orig_msg:
                    response = await client.edit_message(self.peer, orig_msg.tgid, message,
                                                         formatting_entities=entities,
                                                         link_preview=lp)
                    self._add_telegram_message_to_db(event_id, space, -1, response)
                    return
            response = await client.send_message(self.peer, message, reply_to=reply_to,
                                                 formatting_entities=entities,
                                                 link_preview=lp)
            self._add_telegram_message_to_db(event_id, space, 0, response)
        await self._send_delivery_receipt(event_id)

    async def _handle_matrix_file(self, sender_id: TelegramID, event_id: EventID,
                                  space: TelegramID, client: 'MautrixTelegramClient',
                                  content: MediaMessageEventContent, reply_to: TelegramID,
                                  caption: TextMessageEventContent = None) -> None:
        mime = content.info.mimetype
        if isinstance(content.info, (ImageInfo, VideoInfo)):
            w, h = content.info.width, content.info.height
        else:
            w = h = None
        file_name = content["net.maunium.telegram.internal.filename"]
        max_image_size = config["bridge.image_as_file_size"] * 1000 ** 2

        if config["bridge.parallel_file_transfer"] and content.url:
            file_handle, file_size = await parallel_transfer_to_telegram(client, self.main_intent,
                                                                         content.url, sender_id)
        else:
            if content.file:
                if not decrypt_attachment:
                    self.log.warning(f"Can't bridge encrypted media event {event_id}:"
                                     " matrix-nio not installed")
                    return
                file = await self.main_intent.download_media(content.file.url)
                file = decrypt_attachment(file, content.file.key.key,
                                          content.file.hashes.get("sha256"), content.file.iv)
            else:
                file = await self.main_intent.download_media(content.url)

            if content.msgtype == MessageType.STICKER:
                if mime != "image/gif":
                    mime, file, w, h = util.convert_image(file, source_mime=mime,
                                                          target_type="webp")
                else:
                    # Remove sticker description
                    file_name = "sticker.gif"

            file_handle = await client.upload_file(file)
            file_size = len(file)

        file_handle.name = file_name

        attributes = [DocumentAttributeFilename(file_name=file_name)]
        if w and h:
            attributes.append(DocumentAttributeImageSize(w, h))

        if (mime == "image/png" or mime == "image/jpeg") and file_size < max_image_size:
            media = InputMediaUploadedPhoto(file_handle)
        else:
            media = InputMediaUploadedDocument(file=file_handle, attributes=attributes,
                                               mime_type=mime or "application/octet-stream")

        capt, entities = (await formatter.matrix_to_telegram(client, text=caption.body,
                                                             html=caption.formatted(Format.HTML))
                          if caption else (None, None))

        async with self.send_lock(sender_id):
            if await self._matrix_document_edit(client, content, space, capt, media, event_id):
                return
            try:
                response = await client.send_media(self.peer, media, reply_to=reply_to,
                                                   caption=capt, entities=entities)
            except (PhotoInvalidDimensionsError, PhotoSaveFileInvalidError, PhotoExtInvalidError):
                media = InputMediaUploadedDocument(file=media.file, mime_type=mime,
                                                   attributes=attributes)
                response = await client.send_media(self.peer, media, reply_to=reply_to,
                                                   caption=capt, entities=entities)
            self._add_telegram_message_to_db(event_id, space, 0, response)
        await self._send_delivery_receipt(event_id)

    async def _matrix_document_edit(self, client: 'MautrixTelegramClient',
                                    content: MessageEventContent, space: TelegramID,
                                    caption: str, media: Any, event_id: EventID) -> bool:
        if content.get_edit():
            orig_msg = DBMessage.get_by_mxid(content.get_edit(), self.mxid, space)
            if orig_msg:
                response = await client.edit_message(self.peer, orig_msg.tgid,
                                                     caption, file=media)
                self._add_telegram_message_to_db(event_id, space, -1, response)
                await self._send_delivery_receipt(event_id)
                return True
        return False

    async def _handle_matrix_location(self, sender_id: TelegramID, event_id: EventID,
                                      space: TelegramID, client: 'MautrixTelegramClient',
                                      content: LocationMessageEventContent, reply_to: TelegramID
                                      ) -> None:
        try:
            lat, long = content.geo_uri[len("geo:"):].split(",")
            lat, long = float(lat), float(long)
        except (KeyError, ValueError):
            self.log.exception("Failed to parse location")
            return None
        caption, entities = await formatter.matrix_to_telegram(client, text=content.body)
        media = MessageMediaGeo(geo=GeoPoint(lat=lat, long=long, access_hash=0))

        async with self.send_lock(sender_id):
            if await self._matrix_document_edit(client, content, space, caption, media, event_id):
                return
            response = await client.send_media(self.peer, media, reply_to=reply_to,
                                               caption=caption, entities=entities)
            self._add_telegram_message_to_db(event_id, space, 0, response)
        await self._send_delivery_receipt(event_id)

    def _add_telegram_message_to_db(self, event_id: EventID, space: TelegramID,
                                    edit_index: int, response: TypeMessage) -> None:
        self.log.trace("Handled Matrix message: %s", response)
        self.dedup.check(response, (event_id, space), force_hash=edit_index != 0)
        if edit_index < 0:
            prev_edit = DBMessage.get_one_by_tgid(TelegramID(response.id), space, -1)
            edit_index = prev_edit.edit_index + 1
        DBMessage(
            tgid=TelegramID(response.id),
            tg_space=space,
            mx_room=self.mxid,
            mxid=event_id,
            edit_index=edit_index).insert()

    async def _send_bridge_error(self, msg: str) -> None:
        if config["bridge.delivery_error_reports"]:
            await self._send_message(self.main_intent,
                                     TextMessageEventContent(msgtype=MessageType.NOTICE, body=msg))

    async def handle_matrix_message(self, sender: 'u.User', content: MessageEventContent,
                                    event_id: EventID) -> None:
        try:
            await self._handle_matrix_message(sender, content, event_id)
        except RPCError as e:
            if config["bridge.delivery_error_reports"]:
                await self._send_bridge_error(
                    f"\u26a0 Your message may not have been bridged: {e}")
            raise

    async def _handle_matrix_message(self, sender: 'u.User', content: MessageEventContent,
                                     event_id: EventID) -> None:
        if not content.body or not content.msgtype:
            self.log.debug(f"Ignoring message {event_id} in {self.mxid} without body or msgtype")
            return

        logged_in = not await sender.needs_relaybot(self)
        client = sender.client if logged_in else self.bot.client
        sender_id = sender.tgid if logged_in else self.bot.tgid
        space = (self.tgid if self.peer_type == "channel"  # Channels have their own ID space
                 else (sender.tgid if logged_in else self.bot.tgid))
        reply_to = formatter.matrix_reply_to_telegram(content, space, room_id=self.mxid)

        media = (MessageType.STICKER, MessageType.IMAGE, MessageType.FILE, MessageType.AUDIO,
                 MessageType.VIDEO)

        if content.msgtype == MessageType.NOTICE:
            bridge_notices = self.get_config("bridge_notices.default")
            excepted = sender.mxid in self.get_config("bridge_notices.exceptions")
            if not bridge_notices and not excepted:
                return

        if content.msgtype in (MessageType.TEXT, MessageType.EMOTE, MessageType.NOTICE):
            await self._pre_process_matrix_message(sender, not logged_in, content)
            await self._handle_matrix_text(sender_id, event_id, space, client, content, reply_to)
        elif content.msgtype == MessageType.LOCATION:
            await self._pre_process_matrix_message(sender, not logged_in, content)
            await self._handle_matrix_location(sender_id, event_id, space, client, content,
                                               reply_to)
        elif content.msgtype in media:
            content["net.maunium.telegram.internal.filename"] = content.body
            try:
                caption_content: MessageEventContent = sender.command_status["caption"]
                reply_to = reply_to or formatter.matrix_reply_to_telegram(caption_content, space,
                                                                          room_id=self.mxid)
                sender.command_status = None
            except (KeyError, TypeError):
                caption_content = None if logged_in else TextMessageEventContent(body=content.body)
            if caption_content:
                caption_content.msgtype = content.msgtype
                await self._pre_process_matrix_message(sender, not logged_in, caption_content)
            await self._handle_matrix_file(sender_id, event_id, space, client, content, reply_to,
                                           caption_content)
        else:
            self.log.trace("Unhandled Matrix event: %s", content)

    async def handle_matrix_unpin_all(self, sender: 'u.User', pin_event_id: EventID) -> None:
        await sender.client(UnpinAllMessagesRequest(peer=self.peer))
        await self._send_delivery_receipt(pin_event_id)

    async def handle_matrix_pin(self, sender: 'u.User', changes: Dict[EventID, bool],
                                pin_event_id: EventID) -> None:
        tg_space = self.tgid if self.peer_type == "channel" else sender.tgid
        ids = {msg.mxid: msg.tgid
               for msg in DBMessage.get_by_mxids(list(changes.keys()),
                                                 mx_room=self.mxid, tg_space=tg_space)}
        for event_id, pinned in changes.items():
            try:
                await sender.client(UpdatePinnedMessageRequest(peer=self.peer, id=ids[event_id],
                                                               unpin=not pinned))
            except (ChatNotModifiedError, MessageIdInvalidError, KeyError):
                pass
        await self._send_delivery_receipt(pin_event_id)

    async def handle_matrix_deletion(self, deleter: 'u.User', event_id: EventID,
                                     redaction_event_id: EventID) -> None:
        real_deleter = deleter if not await deleter.needs_relaybot(self) else self.bot
        space = self.tgid if self.peer_type == "channel" else real_deleter.tgid
        message = DBMessage.get_by_mxid(event_id, self.mxid, space)
        if not message:
            return
        if message.edit_index == 0:
            await real_deleter.client.delete_messages(self.peer, [message.tgid])
            await self._send_delivery_receipt(redaction_event_id)
        else:
            self.log.debug(f"Ignoring deletion of edit event {message.mxid} in {message.mx_room}")

    async def _update_telegram_power_level(self, sender: 'u.User', user_id: TelegramID,
                                           level: int) -> None:
        moderator = level >= 50
        admin = level >= 75
        await sender.client.edit_admin(self.peer, user_id,
                                       change_info=moderator, post_messages=moderator,
                                       edit_messages=moderator, delete_messages=moderator,
                                       ban_users=moderator, invite_users=moderator,
                                       pin_messages=moderator, add_admins=admin)

    async def handle_matrix_power_levels(self, sender: 'u.User', new_users: Dict[UserID, int],
                                         old_users: Dict[UserID, int], event_id: Optional[EventID]
                                         ) -> None:
        # TODO handle all power level changes and bridge exact admin rights to supergroups/channels
        for user, level in new_users.items():
            if not user or user == self.main_intent.mxid or user == sender.mxid:
                continue
            user_id = p.Puppet.get_id_from_mxid(user)
            if not user_id:
                mx_user = u.User.get_by_mxid(user, create=False)
                if not mx_user or not mx_user.tgid:
                    continue
                user_id = mx_user.tgid
            if not user_id or user_id == sender.tgid:
                continue
            if user not in old_users or level != old_users[user]:
                await self._update_telegram_power_level(sender, user_id, level)

    async def handle_matrix_about(self, sender: 'u.User', about: str, event_id: EventID) -> None:
        if self.peer_type not in ("chat", "channel"):
            return
        peer = await self.get_input_entity(sender)
        await sender.client(EditChatAboutRequest(peer=peer, about=about))
        self.about = about
        await self.save()
        await self._send_delivery_receipt(event_id)

    async def handle_matrix_title(self, sender: 'u.User', title: str, event_id: EventID) -> None:
        if self.peer_type not in ("chat", "channel"):
            return

        if self.peer_type == "chat":
            response = await sender.client(EditChatTitleRequest(chat_id=self.tgid, title=title))
        else:
            channel = await self.get_input_entity(sender)
            response = await sender.client(EditTitleRequest(channel=channel, title=title))
        self.dedup.register_outgoing_actions(response)
        self.title = title
        await self.save()
        await self._send_delivery_receipt(event_id)
        await self.update_bridge_info()

    async def handle_matrix_avatar(self, sender: 'u.User', url: ContentURI, event_id: EventID
                                   ) -> None:
        if self.peer_type not in ("chat", "channel"):
            # Invalid peer type
            return
        elif self.avatar_url == url:
            return

        self.avatar_url = url
        file = await self.main_intent.download_media(url)
        mime = magic.from_buffer(file, mime=True)
        ext = sane_mimetypes.guess_extension(mime)
        uploaded = await sender.client.upload_file(file, file_name=f"avatar{ext}")
        photo = InputChatUploadedPhoto(file=uploaded)

        if self.peer_type == "chat":
            response = await sender.client(EditChatPhotoRequest(chat_id=self.tgid, photo=photo))
        else:
            channel = await self.get_input_entity(sender)
            response = await sender.client(EditPhotoRequest(channel=channel, photo=photo))
        self.dedup.register_outgoing_actions(response)
        for update in response.updates:
            is_photo_update = (isinstance(update, UpdateNewMessage)
                               and isinstance(update.message, MessageService)
                               and isinstance(update.message.action, MessageActionChatEditPhoto))
            if is_photo_update:
                loc, size = self._get_largest_photo_size(update.message.action.photo)
                self.photo_id = f"{size.location.volume_id}-{size.location.local_id}"
                await self.save()
                break
        await self._send_delivery_receipt(event_id)
        await self.update_bridge_info()

    async def handle_matrix_upgrade(self, sender: UserID, new_room: RoomID, event_id: EventID
                                    ) -> None:
        _, server = self.main_intent.parse_user_id(sender)
        old_room = self.mxid
        self.migrate_and_save_matrix(new_room)
        await self.main_intent.join_room(new_room, servers=[server])
        entity: Optional[TypeInputPeer] = None
        user: Optional[AbstractUser] = None
        if self.bot and self.has_bot:
            user = self.bot
            entity = await self.get_input_entity(self.bot)
        if not entity:
            user_mxids = await self.main_intent.get_room_members(self.mxid)
            for user_str in user_mxids:
                user_id = UserID(user_str)
                if user_id == self.az.bot_mxid:
                    continue
                user = u.User.get_by_mxid(user_id, create=False)
                if user and user.tgid:
                    entity = await self.get_input_entity(user)
                    if entity:
                        break
        if not entity:
            self.log.error("Failed to fully migrate to upgraded Matrix room: "
                           "no Telegram user found.")
            return
        await self.update_matrix_room(user, entity, direct=self.peer_type == "user")
        self.log.info(f"{sender} upgraded room from {old_room} to {self.mxid}")
        await self._send_delivery_receipt(event_id, room_id=old_room)

    def migrate_and_save_matrix(self, new_id: RoomID) -> None:
        try:
            del self.by_mxid[self.mxid]
        except KeyError:
            pass
        self.mxid = new_id
        self.db_instance.edit(mxid=self.mxid)
        self.by_mxid[self.mxid] = self

    async def enable_dm_encryption(self) -> bool:
        ok = await super().enable_dm_encryption()
        if ok:
            try:
                puppet = p.Puppet.get(self.tgid)
                await self.main_intent.set_room_name(self.mxid, puppet.displayname)
            except Exception:
                self.log.warning(f"Failed to set room name", exc_info=True)
        return ok


def init(context: Context) -> None:
    global config
    config = context.config<|MERGE_RESOLUTION|>--- conflicted
+++ resolved
@@ -13,11 +13,7 @@
 #
 # You should have received a copy of the GNU Affero General Public License
 # along with this program.  If not, see <https://www.gnu.org/licenses/>.
-<<<<<<< HEAD
 from typing import Awaitable, Dict, Optional, Union, Any, TYPE_CHECKING
-=======
-from typing import Awaitable, Dict, List, Optional, Tuple, Union, Any, Set, TYPE_CHECKING
->>>>>>> 2e27e85a
 from html import escape as escape_html
 from string import Template
 from abc import ABC
