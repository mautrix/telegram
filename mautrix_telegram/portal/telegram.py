# mautrix-telegram - A Matrix-Telegram puppeting bridge
# Copyright (C) 2020 Tulir Asokan
#
# This program is free software: you can redistribute it and/or modify
# it under the terms of the GNU Affero General Public License as published by
# the Free Software Foundation, either version 3 of the License, or
# (at your option) any later version.
#
# This program is distributed in the hope that it will be useful,
# but WITHOUT ANY WARRANTY; without even the implied warranty of
# MERCHANTABILITY or FITNESS FOR A PARTICULAR PURPOSE.  See the
# GNU Affero General Public License for more details.
#
# You should have received a copy of the GNU Affero General Public License
# along with this program.  If not, see <https://www.gnu.org/licenses/>.
from typing import Awaitable, Dict, List, Optional, Tuple, Union, NamedTuple, TYPE_CHECKING
from abc import ABC
import random
import mimetypes
import codecs
import unicodedata
import base64
import asyncio

from sqlalchemy.exc import IntegrityError

from telethon.tl.patched import Message, MessageService
from telethon.tl.types import (
    Poll, DocumentAttributeFilename, DocumentAttributeSticker, DocumentAttributeVideo,
    MessageMediaPoll, MessageActionChannelCreate, MessageActionChatAddUser,
    MessageActionChatCreate, MessageActionChatDeletePhoto, MessageActionChatDeleteUser,
    MessageActionChatEditPhoto, MessageActionChatEditTitle, MessageActionChatJoinedByLink,
    MessageActionChatMigrateTo, MessageActionGameScore, MessageMediaDocument, MessageMediaGeo,
    MessageMediaPhoto, MessageMediaDice, MessageMediaGame, MessageMediaUnsupported, PeerUser,
    PhotoCachedSize, TypeChannelParticipant, TypeChatParticipant, TypeDocumentAttribute,
    TypeMessageAction, TypePhotoSize, PhotoSize, UpdateChatUserTyping, UpdateUserTyping,
    MessageEntityPre, ChatPhotoEmpty, DocumentAttributeImageSize, DocumentAttributeAnimated,
    UpdateChannelUserTyping, SendMessageTypingAction)

from mautrix.appservice import IntentAPI
from mautrix.types import (EventID, UserID, ImageInfo, ThumbnailInfo, RelatesTo, MessageType,
                           EventType, MediaMessageEventContent, TextMessageEventContent,
                           LocationMessageEventContent, Format)
from mautrix.bridge import NotificationDisabler

from ..types import TelegramID
from ..db import Message as DBMessage, TelegramFile as DBTelegramFile, UserActivity
from ..util import sane_mimetypes
from ..context import Context
from ..tgclient import TelegramClient
from .. import puppet as p, user as u, formatter, util
from .base import BasePortal

if TYPE_CHECKING:
    from ..abstract_user import AbstractUser
    from ..config import Config

InviteList = Union[UserID, List[UserID]]
TypeParticipant = Union[TypeChatParticipant, TypeChannelParticipant]
UpdateTyping = Union[UpdateUserTyping, UpdateChatUserTyping, UpdateChannelUserTyping]
DocAttrs = NamedTuple("DocAttrs", name=Optional[str], mime_type=Optional[str], is_sticker=bool,
                      sticker_alt=Optional[str], width=int, height=int, is_gif=bool)

config: Optional['Config'] = None


class PortalTelegram(BasePortal, ABC):
    async def handle_telegram_typing(self, user: p.Puppet, update: UpdateTyping) -> None:
        if user.is_real_user:
            # Ignore typing notifications from double puppeted users to avoid echoing
            return
        is_typing = isinstance(update.action, SendMessageTypingAction)
        await user.default_mxid_intent.set_typing(self.mxid, is_typing=is_typing)

    def _get_external_url(self, evt: Message) -> Optional[str]:
        if self.peer_type == "channel" and self.username is not None:
            return f"https://t.me/{self.username}/{evt.id}"
        elif self.peer_type != "user":
            return f"https://t.me/c/{self.tgid}/{evt.id}"
        return None

    async def _expire_telegram_photo(self, intent: IntentAPI, event_id: EventID, ttl: int) -> None:
        try:
            content = TextMessageEventContent(msgtype=MessageType.NOTICE, body="Photo has expired")
            content.set_edit(event_id)
            await asyncio.sleep(ttl)
            await self._send_message(intent, content)
        except Exception:
            self.log.warning("Failed to expire Telegram photo %s", event_id, exc_info=True)

    async def handle_telegram_photo(self, source: 'AbstractUser', intent: IntentAPI, evt: Message,
                                    relates_to: RelatesTo = None) -> Optional[EventID]:
        media: MessageMediaPhoto = evt.media
        if media.photo is None and media.ttl_seconds:
            return await self._send_message(intent, TextMessageEventContent(
                msgtype=MessageType.NOTICE, body="Photo has expired"))
        loc, largest_size = self._get_largest_photo_size(media.photo)
        if loc is None:
            content = TextMessageEventContent(msgtype=MessageType.TEXT,
                                              body="Failed to bridge image",
                                              external_url=self._get_external_url(evt))
            return await self._send_message(intent, content, timestamp=evt.date)
        file = await util.transfer_file_to_matrix(source.client, intent, loc,
                                                  encrypt=self.encrypted)
        if not file:
            return None
        if self.get_config("inline_images") and (evt.message or evt.fwd_from or evt.reply_to):
            content = await formatter.telegram_to_matrix(
                evt, source, self.main_intent,
                prefix_html=f"<img src='{file.mxc}' alt='Inline Telegram photo'/><br/>",
                prefix_text="Inline image: ")
            content.external_url = self._get_external_url(evt)
            await intent.set_typing(self.mxid, is_typing=False)
            return await self._send_message(intent, content, timestamp=evt.date)
        info = ImageInfo(
            height=largest_size.h, width=largest_size.w, orientation=0, mimetype=file.mime_type,
            size=self._photo_size_key(largest_size))
        ext = sane_mimetypes.guess_extension(file.mime_type)
        name = f"disappearing_image{ext}" if media.ttl_seconds else f"image{ext}"
        await intent.set_typing(self.mxid, is_typing=False)
        content = MediaMessageEventContent(msgtype=MessageType.IMAGE, info=info,
                                           body=name, relates_to=relates_to,
                                           external_url=self._get_external_url(evt))
        if file.decryption_info:
            content.file = file.decryption_info
        else:
            content.url = file.mxc
        result = await self._send_message(intent, content, timestamp=evt.date)
        if media.ttl_seconds:
            self.loop.create_task(self._expire_telegram_photo(intent, result,
                                                              media.ttl_seconds))
        if evt.message:
            caption_content = await formatter.telegram_to_matrix(evt, source, self.main_intent,
                                                                 no_reply_fallback=True)
            caption_content.external_url = content.external_url
            result = await self._send_message(intent, caption_content, timestamp=evt.date)
        return result

    @staticmethod
    def _parse_telegram_document_attributes(attributes: List[TypeDocumentAttribute]) -> DocAttrs:
        name, mime_type, is_sticker, sticker_alt, width, height = None, None, False, None, 0, 0
        is_gif = False
        for attr in attributes:
            if isinstance(attr, DocumentAttributeFilename):
                name = name or attr.file_name
                mime_type, _ = mimetypes.guess_type(attr.file_name)
            elif isinstance(attr, DocumentAttributeSticker):
                is_sticker = True
                sticker_alt = attr.alt
            elif isinstance(attr, DocumentAttributeAnimated):
                is_gif = True
            elif isinstance(attr, DocumentAttributeVideo):
                width, height = attr.w, attr.h
            elif isinstance(attr, DocumentAttributeImageSize):
                width, height = attr.w, attr.h
        return DocAttrs(name, mime_type, is_sticker, sticker_alt, width, height, is_gif)

    @staticmethod
    def _parse_telegram_document_meta(evt: Message, file: DBTelegramFile, attrs: DocAttrs,
                                      thumb_size: TypePhotoSize) -> Tuple[ImageInfo, str]:
        document = evt.media.document
        name = attrs.name
        if attrs.is_sticker:
            alt = attrs.sticker_alt
            if len(alt) > 0:
                try:
                    name = f"{alt} ({unicodedata.name(alt[0]).lower()})"
                except ValueError:
                    name = alt

        generic_types = ("text/plain", "application/octet-stream")
        if file.mime_type in generic_types and document.mime_type not in generic_types:
            mime_type = document.mime_type or file.mime_type
        elif file.mime_type == 'application/ogg':
            mime_type = 'audio/ogg'
        else:
            mime_type = file.mime_type or document.mime_type
        info = ImageInfo(size=file.size, mimetype=mime_type)

        if attrs.mime_type and not file.was_converted:
            file.mime_type = attrs.mime_type or file.mime_type
        if file.width and file.height:
            info.width, info.height = file.width, file.height
        elif attrs.width and attrs.height:
            info.width, info.height = attrs.width, attrs.height

        if file.thumbnail:
            if file.thumbnail.decryption_info:
                info.thumbnail_file = file.thumbnail.decryption_info
            else:
                info.thumbnail_url = file.thumbnail.mxc
            info.thumbnail_info = ThumbnailInfo(mimetype=file.thumbnail.mime_type,
                                                height=file.thumbnail.height or thumb_size.h,
                                                width=file.thumbnail.width or thumb_size.w,
                                                size=file.thumbnail.size)
        elif attrs.is_sticker:
            # This is a hack for bad clients like Element iOS that require a thumbnail
            info.thumbnail_info = ImageInfo.deserialize(info.serialize())
            if file.decryption_info:
                info.thumbnail_file = file.decryption_info
            else:
                info.thumbnail_url = file.mxc

        return info, name

    async def handle_telegram_document(self, source: 'AbstractUser', intent: IntentAPI,
                                       evt: Message, relates_to: RelatesTo = None
                                       ) -> Optional[EventID]:
        document = evt.media.document

        attrs = self._parse_telegram_document_attributes(document.attributes)

        if document.size > config["bridge.max_document_size"] * 1000 ** 2:
            name = attrs.name or ""
            caption = f"\n{evt.message}" if evt.message else ""
            # TODO encrypt
            return await intent.send_notice(self.mxid, f"Too large file {name}{caption}")

        thumb_loc, thumb_size = self._get_largest_photo_size(document)
        if thumb_size and not isinstance(thumb_size, (PhotoSize, PhotoCachedSize)):
            self.log.debug(f"Unsupported thumbnail type {type(thumb_size)}")
            thumb_loc = None
            thumb_size = None
        parallel_id = source.tgid if config["bridge.parallel_file_transfer"] else None
        file = await util.transfer_file_to_matrix(source.client, intent, document, thumb_loc,
                                                  is_sticker=attrs.is_sticker,
                                                  tgs_convert=config["bridge.animated_sticker"],
                                                  filename=attrs.name, parallel_id=parallel_id,
                                                  encrypt=self.encrypted)
        if not file:
            return None

        info, name = self._parse_telegram_document_meta(evt, file, attrs, thumb_size)

        await intent.set_typing(self.mxid, is_typing=False)

        event_type = EventType.ROOM_MESSAGE
        # Elements only support images as stickers, so send animated webm stickers as m.video
        if attrs.is_sticker and file.mime_type.startswith("image/"):
            event_type = EventType.STICKER
            # Tell clients to render the stickers as 256x256 if they're bigger
            if info.width > 256 or info.height > 256:
                if info.width > info.height:
                    info.height = int(info.height / (info.width / 256))
                    info.width = 256
                else:
                    info.width = int(info.width / (info.height / 256))
                    info.height = 256
            if info.thumbnail_info:
                info.thumbnail_info.width = info.width
                info.thumbnail_info.height = info.height
        if attrs.is_gif or (attrs.is_sticker and info.mimetype == "video/webm"):
            if attrs.is_gif:
                info["fi.mau.telegram.gif"] = True
            else:
                info["fi.mau.telegram.animated_sticker"] = True
            info["fi.mau.loop"] = True
            info["fi.mau.autoplay"] = True
            info["fi.mau.hide_controls"] = True
            info["fi.mau.no_audio"] = True
        if not name:
            ext = sane_mimetypes.guess_extension(file.mime_type)
            name = "unnamed_file" + ext

        content = MediaMessageEventContent(
            body=name, info=info, relates_to=relates_to,
            external_url=self._get_external_url(evt),
            msgtype={
                "video/": MessageType.VIDEO,
                "audio/": MessageType.AUDIO,
                "image/": MessageType.IMAGE,
            }.get(info.mimetype[:6], MessageType.FILE))
        if file.decryption_info:
            content.file = file.decryption_info
        else:
            content.url = file.mxc
        res = await self._send_message(intent, content, event_type=event_type, timestamp=evt.date)
        if evt.message:
            caption_content = await formatter.telegram_to_matrix(evt, source, self.main_intent,
                                                                 no_reply_fallback=True)
            caption_content.external_url = content.external_url
            res = await self._send_message(intent, caption_content, timestamp=evt.date)
        return res

    def handle_telegram_location(self, source: 'AbstractUser', intent: IntentAPI, evt: Message,
                                 relates_to: RelatesTo = None) -> Awaitable[EventID]:
        long = evt.media.geo.long
        lat = evt.media.geo.lat
        long_char = "E" if long > 0 else "W"
        lat_char = "N" if lat > 0 else "S"
        geo = f"{round(lat, 6)},{round(long, 6)}"

        body = f"{round(abs(lat), 4)}° {lat_char}, {round(abs(long), 4)}° {long_char}"
        url = f"https://maps.google.com/?q={geo}"

        content = LocationMessageEventContent(
            msgtype=MessageType.LOCATION, geo_uri=f"geo:{geo}",
            body=f"Location: {body}\n{url}",
            relates_to=relates_to, external_url=self._get_external_url(evt))
        content["format"] = str(Format.HTML)
        content["formatted_body"] = f"Location: <a href='{url}'>{body}</a>"

        return self._send_message(intent, content, timestamp=evt.date)

    async def handle_telegram_text(self, source: 'AbstractUser', intent: IntentAPI, is_bot: bool,
                                   evt: Message) -> EventID:
        self.log.trace(f"Sending {evt.message} to {self.mxid} by {intent.mxid}")
        content = await formatter.telegram_to_matrix(evt, source, self.main_intent)
        content.external_url = self._get_external_url(evt)
        if is_bot and self.get_config("bot_messages_as_notices"):
            content.msgtype = MessageType.NOTICE
        await intent.set_typing(self.mxid, is_typing=False)
        return await self._send_message(intent, content, timestamp=evt.date)

    async def handle_telegram_unsupported(self, source: 'AbstractUser', intent: IntentAPI,
                                          evt: Message, relates_to: RelatesTo = None) -> EventID:
        override_text = ("This message is not supported on your version of Mautrix-Telegram. "
                         "Please check https://github.com/mautrix/telegram or ask your "
                         "bridge administrator about possible updates.")
        content = await formatter.telegram_to_matrix(
            evt, source, self.main_intent, override_text=override_text)
        content.msgtype = MessageType.NOTICE
        content.external_url = self._get_external_url(evt)
        content["net.maunium.telegram.unsupported"] = True
        await intent.set_typing(self.mxid, is_typing=False)
        return await self._send_message(intent, content, timestamp=evt.date)

    async def handle_telegram_poll(self, source: 'AbstractUser', intent: IntentAPI, evt: Message,
                                   relates_to: RelatesTo) -> EventID:
        poll: Poll = evt.media.poll
        poll_id = self._encode_msgid(source, evt)

        _n = 0

        def n() -> int:
            nonlocal _n
            _n += 1
            return _n

        text_answers = "\n".join(f"{n()}. {answer.text}" for answer in poll.answers)
        html_answers = "\n".join(f"<li>{answer.text}</li>" for answer in poll.answers)
        content = TextMessageEventContent(
            msgtype=MessageType.TEXT, format=Format.HTML,
            body=f"Poll: {poll.question}\n{text_answers}\n"
                 f"Vote with !tg vote {poll_id} <choice number>",
            formatted_body=f"<strong>Poll</strong>: {poll.question}<br/>\n"
                           f"<ol>{html_answers}</ol>\n"
                           f"Vote with <code>!tg vote {poll_id} &lt;choice number&gt;</code>",
            relates_to=relates_to, external_url=self._get_external_url(evt))

        await intent.set_typing(self.mxid, is_typing=False)
        return await self._send_message(intent, content, timestamp=evt.date)

    @staticmethod
    def _format_dice(roll: MessageMediaDice) -> str:
        if roll.emoticon == "\U0001F3B0":
            emojis = {
                0: "\U0001F36B",  # "🍫",
                1: "\U0001F352",  # "🍒",
                2: "\U0001F34B",  # "🍋",
                3: "7\ufe0f\u20e3"  # "7️⃣",
            }
            res = roll.value - 1
            slot1, slot2, slot3 = emojis[res % 4], emojis[res // 4 % 4], emojis[res // 16]
            return f"{slot1} {slot2} {slot3} ({roll.value})"
        elif roll.emoticon == "\u26BD":
            results = {
                1: "miss",
                2: "hit the woodwork",
                3: "goal",  # seems to go in through the center
                4: "goal",
                5: "goal 🎉",  # seems to go in through the top right corner, includes confetti
            }
        elif roll.emoticon == "\U0001F3B3":
            results = {
                1: "miss",
                2: "1 pin down",
                3: "3 pins down, split",
                4: "4 pins down, split",
                5: "5 pins down",
                6: "strike 🎉",
            }
        # elif roll.emoticon == "\U0001F3C0":
        #     results = {
        #         2: "rolled off",
        #         3: "stuck",
        #     }
        # elif roll.emoticon == "\U0001F3AF":
        #     results = {
        #         1: "bounced off",
        #         2: "outer rim",
        #
        #         6: "bullseye",
        #     }
        else:
            return str(roll.value)
        return f"{results[roll.value]} ({roll.value})"

    async def handle_telegram_dice(self, source: 'AbstractUser', intent: IntentAPI, evt: Message,
                                   relates_to: RelatesTo) -> EventID:
        emoji_text = {
            "\U0001F3AF": " Dart throw",
            "\U0001F3B2": " Dice roll",
            "\U0001F3C0": " Basketball throw",
            "\U0001F3B0": " Slot machine",
            "\U0001F3B3": " Bowling",
            "\u26BD": " Football kick"
        }
        roll: MessageMediaDice = evt.media
        text = f"{roll.emoticon}{emoji_text.get(roll.emoticon, '')} result: {self._format_dice(roll)}"
        content = TextMessageEventContent(msgtype=MessageType.TEXT, format=Format.HTML, body=text,
                                          formatted_body=f"<h4>{text}</h4>", relates_to=relates_to,
                                          external_url=self._get_external_url(evt))
        content["net.maunium.telegram.dice"] = {"emoticon": roll.emoticon, "value": roll.value}
        await intent.set_typing(self.mxid, is_typing=False)
        return await self._send_message(intent, content, timestamp=evt.date)

    @staticmethod
    def _int_to_bytes(i: int) -> bytes:
        hex_value = f"{i:010x}".encode("utf-8")
        return codecs.decode(hex_value, "hex_codec")

    def _encode_msgid(self, source: 'AbstractUser', evt: Message) -> str:
        if self.peer_type == "channel":
            play_id = (b"c"
                       + self._int_to_bytes(self.tgid)
                       + self._int_to_bytes(evt.id))
        elif self.peer_type == "chat":
            play_id = (b"g"
                       + self._int_to_bytes(self.tgid)
                       + self._int_to_bytes(evt.id)
                       + self._int_to_bytes(source.tgid))
        elif self.peer_type == "user":
            play_id = (b"u"
                       + self._int_to_bytes(self.tgid)
                       + self._int_to_bytes(evt.id))
        else:
            raise ValueError("Portal has invalid peer type")
        return base64.b64encode(play_id).decode("utf-8").rstrip("=")

    async def handle_telegram_game(self, source: 'AbstractUser', intent: IntentAPI,
                                   evt: Message, relates_to: RelatesTo = None) -> EventID:
        game = evt.media.game
        play_id = self._encode_msgid(source, evt)
        command = f"!tg play {play_id}"
        override_text = f"Run {command} in your bridge management room to play {game.title}"
        override_entities = [
            MessageEntityPre(offset=len("Run "), length=len(command), language="")]

        content = await formatter.telegram_to_matrix(
            evt, source, self.main_intent,
            override_text=override_text, override_entities=override_entities)
        content.msgtype = MessageType.NOTICE
        content.external_url = self._get_external_url(evt)
        content["net.maunium.telegram.game"] = play_id

        await intent.set_typing(self.mxid, is_typing=False)
        return await self._send_message(intent, content, timestamp=evt.date)

    async def handle_telegram_edit(self, source: 'AbstractUser', sender: p.Puppet, evt: Message
                                   ) -> None:
        if not self.mxid:
            self.log.trace("Ignoring edit to %d as chat has no Matrix room", evt.id)
            return
        elif hasattr(evt, "media") and isinstance(evt.media, MessageMediaGame):
            self.log.debug("Ignoring game message edit event")
            return

        async with self.send_lock(sender.tgid if sender else None, required=False):
            tg_space = self.tgid if self.peer_type == "channel" else source.tgid

            temporary_identifier = EventID(
                f"${random.randint(1000000000000, 9999999999999)}TGBRIDGEDITEMP")
            duplicate_found = self.dedup.check(evt, (temporary_identifier, tg_space),
                                               force_hash=True)
            if duplicate_found:
                mxid, other_tg_space = duplicate_found
                if tg_space != other_tg_space:
                    prev_edit_msg = DBMessage.get_one_by_tgid(TelegramID(evt.id), tg_space, -1)
                    if not prev_edit_msg:
                        return
                    DBMessage(mxid=mxid, mx_room=self.mxid, tg_space=tg_space,
                              tgid=TelegramID(evt.id), edit_index=prev_edit_msg.edit_index + 1
                              ).insert()
                return

        content = await formatter.telegram_to_matrix(evt, source, self.main_intent,
                                                     no_reply_fallback=True)
        editing_msg = DBMessage.get_one_by_tgid(TelegramID(evt.id), tg_space)
        if not editing_msg:
            self.log.info(f"Didn't find edited message {evt.id}@{tg_space} (src {source.tgid}) "
                          "in database.")
            return

        content.msgtype = (MessageType.NOTICE if (sender and sender.is_bot
                                                  and self.get_config("bot_messages_as_notices"))
                           else MessageType.TEXT)
        content.external_url = self._get_external_url(evt)
        content.set_edit(editing_msg.mxid)

        intent = sender.intent_for(self) if sender else self.main_intent
        await intent.set_typing(self.mxid, is_typing=False)
        event_id = await self._send_message(intent, content)

        prev_edit_msg = DBMessage.get_one_by_tgid(TelegramID(evt.id), tg_space, -1) or editing_msg
        DBMessage(mxid=event_id, mx_room=self.mxid, tg_space=tg_space, tgid=TelegramID(evt.id),
                  edit_index=prev_edit_msg.edit_index + 1).insert()
        DBMessage.update_by_mxid(temporary_identifier, self.mxid, mxid=event_id)

    @property
    def _takeout_options(self) -> Dict[str, Union[bool, int]]:
        return {
            "files": True,
            "megagroups": self.megagroup,
            "chats": self.peer_type == "chat",
            "users": self.peer_type == "user",
            "channels": (self.peer_type == "channel" and not self.megagroup),
            "max_file_size": min(config["bridge.max_document_size"], 2000) * 1024 * 1024
        }

    async def backfill(self, source: 'u.User', is_initial: bool = False,
                       limit: Optional[int] = None, last_id: Optional[int] = None) -> None:
        async with self.backfill_method_lock:
            await self._locked_backfill(source, is_initial, limit, last_id)

    async def _locked_backfill(self, source: 'u.User', is_initial: bool = False,
                               limit: Optional[int] = None, last_id: Optional[int] = None) -> None:
        limit = limit or (config["bridge.backfill.initial_limit"] if is_initial
                          else config["bridge.backfill.missed_limit"])
        if limit == 0:
            return
        if not config["bridge.backfill.normal_groups"] and self.peer_type == "chat":
            return
        last = DBMessage.find_last(self.mxid, (source.tgid if self.peer_type != "channel"
                                               else self.tgid))
        min_id = last.tgid if last else 0
        if last_id is None:
            messages = await source.client.get_messages(self.peer, limit=1)
            if not messages:
                # The chat seems empty
                return
            last_id = messages[0].id
        if last_id <= min_id:
            # Nothing to backfill
            return
        if limit < 0:
            limit = last_id - min_id
            self.log.debug(f"Backfilling approximately {last_id - min_id} messages "
                           f"through {source.mxid}")
        elif self.peer_type == "channel":
            # This is a channel or supergroup, so we'll backfill messages based on the ID.
            # There are some cases, such as deleted messages, where this may backfill less
            # messages than the limit.
            min_id = max(last_id - limit, min_id)
            self.log.debug(f"Backfilling messages after ID {min_id} (last message: {last_id}) "
                           f"through {source.mxid}")
        else:
            # Private chats and normal groups don't have their own message ID namespace,
            # which means we'll have to fetch messages a different way.
            # The _backfill_messages method will detect min_id=None and not use reverse=True
            min_id = None
            self.log.debug(f"Backfilling up to {limit} messages through {source.mxid}")
        with self.backfill_lock:
            await self._backfill(source, min_id, limit)

    async def _backfill(self, source: 'u.User', min_id: Optional[int], limit: int) -> None:
        self.backfill_leave = set()
        if ((self.peer_type == "user" and self.tgid != source.tgid
             and config["bridge.backfill.invite_own_puppet"])):
            self.log.debug("Adding %s's default puppet to room for backfilling", source.mxid)
            sender = p.Puppet.get(source.tgid)
            await self.main_intent.invite_user(self.mxid, sender.default_mxid)
            await sender.default_mxid_intent.join_room_by_id(self.mxid)
            self.backfill_leave.add(sender.default_mxid_intent)

        client = source.client
        async with NotificationDisabler(self.mxid, source):
            if limit > config["bridge.backfill.takeout_limit"]:
                self.log.debug(f"Opening takeout client for {source.tgid}")
                async with client.takeout(**self._takeout_options) as takeout:
                    count = await self._backfill_messages(source, min_id, limit, takeout)
            else:
                count = await self._backfill_messages(source, min_id, limit, client)

        for intent in self.backfill_leave:
            self.log.trace("Leaving room with %s post-backfill", intent.mxid)
            await intent.leave_room(self.mxid)
        self.backfill_leave = None
        self.log.info("Backfilled %d messages through %s", count, source.mxid)

    async def _backfill_messages(self, source: 'AbstractUser', min_id: Optional[int], limit: int,
                                 client: TelegramClient) -> int:
        count = 0
        entity = await self.get_input_entity(source)
        if min_id is not None:
            self.log.debug(f"Iterating all messages starting with {min_id} (approx: {limit})")
            messages = client.iter_messages(entity, reverse=True, min_id=min_id)
            async for message in messages:
                sender = (p.Puppet.get(message.from_id.user_id)
                          if isinstance(message.from_id, PeerUser) else None)
                # TODO handle service messages?
                await self.handle_telegram_message(source, sender, message)
                count += 1
        else:
            self.log.debug(f"Fetching up to {limit} most recent messages")
            messages = await client.get_messages(entity, limit=limit)
            for message in reversed(messages):
                sender = (p.Puppet.get(TelegramID(message.from_id.user_id))
                          if isinstance(message.from_id, PeerUser) else None)
                await self.handle_telegram_message(source, sender, message)
                count += 1
        return count

    async def handle_telegram_message(self, source: 'AbstractUser', sender: p.Puppet,
                                      evt: Message) -> None:
        if self.bridge.is_blocked:
            self.log.debug(f"Bridge is blocked, dropping telegram message {evt.id}")
            return

        if not self.mxid:
            self.log.trace("Got telegram message %d, but no room exists, creating...", evt.id)
            await self.create_matrix_room(source, invites=[source.mxid], update_if_exists=False)

        if (self.peer_type == "user" and sender and sender.tgid == self.tg_receiver
            and not sender.is_real_user and not await self.az.state_store.is_joined(self.mxid,
                                                                                    sender.mxid)):
            self.log.debug(f"Ignoring private chat message {evt.id}@{source.tgid} as receiver does"
                           " not have matrix puppeting and their default puppet isn't in the room")
            return

        async with self.send_lock(sender.tgid if sender else None, required=False):
            tg_space = self.tgid if self.peer_type == "channel" else source.tgid

            temporary_identifier = EventID(
                f"${random.randint(1000000000000, 9999999999999)}TGBRIDGETEMP")
            duplicate_found = self.dedup.check(evt, (temporary_identifier, tg_space))
            if duplicate_found:
                mxid, other_tg_space = duplicate_found
                self.log.debug(f"Ignoring message {evt.id}@{tg_space} (src {source.tgid}) "
                               f"as it was already handled (in space {other_tg_space})")
                if tg_space != other_tg_space:
                    DBMessage(tgid=TelegramID(evt.id), mx_room=self.mxid, mxid=mxid,
                              tg_space=tg_space, edit_index=0).insert()
                return

        if self.backfill_lock.locked or (self.dedup.pre_db_check and self.peer_type == "channel"):
            msg = DBMessage.get_one_by_tgid(TelegramID(evt.id), tg_space)
            if msg:
                self.log.debug(f"Ignoring message {evt.id} (src {source.tgid}) as it was already "
                               f"handled into {msg.mxid}. This duplicate was catched in the db "
                               "check. If you get this message often, consider increasing "
                               "bridge.deduplication.cache_queue_length in the config.")
                return

        self.log.trace("Handling Telegram message %s", evt)

        if sender and not sender.displayname:
            self.log.debug(f"Telegram user {sender.tgid} sent a message, but doesn't have a "
                           "displayname, updating info...")
            entity = await source.client.get_entity(PeerUser(sender.tgid))
            await sender.update_info(source, entity)
            if not sender.displayname:
                self.log.debug(f"Telegram user {sender.tgid} doesn't have a displayname even after"
                               f" updating with data {entity!s}")

        allowed_media = (MessageMediaPhoto, MessageMediaDocument, MessageMediaGeo,
                         MessageMediaGame, MessageMediaDice, MessageMediaPoll,
                         MessageMediaUnsupported)
        media = evt.media if hasattr(evt, "media") and isinstance(evt.media,
                                                                  allowed_media) else None
        if sender:
            intent = sender.intent_for(self)
            if ((self.backfill_lock.locked and intent != sender.default_mxid_intent
                 and config["bridge.backfill.invite_own_puppet"])):
                intent = sender.default_mxid_intent
                self.backfill_leave.add(intent)
        else:
            intent = self.main_intent
        if not media and evt.message:
            is_bot = sender.is_bot if sender else False
            event_id = await self.handle_telegram_text(source, intent, is_bot, evt)
        elif media:
            event_id = await {
                MessageMediaPhoto: self.handle_telegram_photo,
                MessageMediaDocument: self.handle_telegram_document,
                MessageMediaGeo: self.handle_telegram_location,
                MessageMediaPoll: self.handle_telegram_poll,
                MessageMediaDice: self.handle_telegram_dice,
                MessageMediaUnsupported: self.handle_telegram_unsupported,
                MessageMediaGame: self.handle_telegram_game,
            }[type(media)](source, intent, evt,
                           relates_to=formatter.telegram_reply_to_matrix(evt, source))
        else:
            self.log.debug("Unhandled Telegram message %d", evt.id)
            return

        if not event_id:
            return

        prev_id = self.dedup.update(evt, (event_id, tg_space), (temporary_identifier, tg_space))
        if prev_id:
            self.log.debug(f"Sent message {evt.id}@{tg_space} to Matrix as {event_id}. "
                           f"Temporary dedup identifier was {temporary_identifier}, "
                           f"but dedup map contained {prev_id[1]} instead! -- "
                           "This was probably a race condition caused by Telegram sending updates"
                           "to other clients before responding to the sender. I'll just redact "
                           "the likely duplicate message now.")
            await intent.redact(self.mxid, event_id)
            return
<<<<<<< HEAD
        if sender:
=======
        if sender is not None:
>>>>>>> 7cac7d31
            UserActivity.update_for_puppet(sender, evt.date)
        self.log.debug("Handled telegram message %d -> %s", evt.id, event_id)
        try:
            DBMessage(tgid=TelegramID(evt.id), mx_room=self.mxid, mxid=event_id,
                      tg_space=tg_space, edit_index=0).insert()
            DBMessage.update_by_mxid(temporary_identifier, self.mxid, mxid=event_id)
        except IntegrityError as e:
            self.log.exception(f"{e.__class__.__name__} while saving message mapping. "
                               "This might mean that an update was handled after it left the "
                               "dedup cache queue. You can try enabling bridge.deduplication."
                               "pre_db_check in the config.")
            await intent.redact(self.mxid, event_id)
        await self._send_delivery_receipt(event_id)

    async def _create_room_on_action(self, source: 'AbstractUser',
                                     action: TypeMessageAction) -> bool:
        if source.is_relaybot and config["bridge.ignore_unbridged_group_chat"]:
            return False
        create_and_exit = (MessageActionChatCreate, MessageActionChannelCreate)
        create_and_continue = (MessageActionChatAddUser, MessageActionChatJoinedByLink)
        if isinstance(action, create_and_exit) or isinstance(action, create_and_continue):
            await self.create_matrix_room(source, invites=[source.mxid],
                                          update_if_exists=isinstance(action, create_and_exit))
        if not isinstance(action, create_and_continue):
            return False
        return True

    async def handle_telegram_action(self, source: 'AbstractUser', sender: p.Puppet,
                                     update: MessageService) -> None:
        action = update.action
        should_ignore = ((not self.mxid and not await self._create_room_on_action(source, action))
                         or self.dedup.check_action(update))
        if should_ignore or not self.mxid:
            return
        if isinstance(action, MessageActionChatEditTitle):
            await self._update_title(action.title, sender=sender, save=True)
            await self.update_bridge_info()
        elif isinstance(action, MessageActionChatEditPhoto):
            await self._update_avatar(source, action.photo, sender=sender, save=True)
            await self.update_bridge_info()
        elif isinstance(action, MessageActionChatDeletePhoto):
            await self._update_avatar(source, ChatPhotoEmpty(), sender=sender, save=True)
            await self.update_bridge_info()
        elif isinstance(action, MessageActionChatAddUser):
            for user_id in action.users:
                await self._add_telegram_user(TelegramID(user_id), source)
        elif isinstance(action, MessageActionChatJoinedByLink):
            await self._add_telegram_user(sender.id, source)
        elif isinstance(action, MessageActionChatDeleteUser):
            await self._delete_telegram_user(TelegramID(action.user_id), sender)
        elif isinstance(action, MessageActionChatMigrateTo):
            self.peer_type = "channel"
            self._migrate_and_save_telegram(TelegramID(action.channel_id))
            # TODO encrypt
            await sender.intent_for(self).send_emote(self.mxid,
                                                     "upgraded this group to a supergroup.")
            await self.update_bridge_info()
        elif isinstance(action, MessageActionGameScore):
            # TODO handle game score
            pass
        else:
            self.log.trace("Unhandled Telegram action in %s: %s", self.title, action)

    async def set_telegram_admin(self, user_id: TelegramID) -> None:
        puppet = p.Puppet.get(user_id)
        user = u.User.get_by_tgid(user_id)

        levels = await self.main_intent.get_power_levels(self.mxid)
        if user:
            levels.users[user.mxid] = 50
        if puppet:
            levels.users[puppet.mxid] = 50
        await self.main_intent.set_power_levels(self.mxid, levels)

    async def receive_telegram_pin_ids(self, msg_ids: List[TelegramID], receiver: TelegramID,
                                       remove: bool) -> None:
        async with self._pin_lock:
            tg_space = receiver if self.peer_type != "channel" else self.tgid
            previously_pinned = await self.main_intent.get_pinned_messages(self.mxid)
            currently_pinned_dict = {event_id: True for event_id in previously_pinned}
            for message in DBMessage.get_first_by_tgids(msg_ids, tg_space):
                if remove:
                    currently_pinned_dict.pop(message.mxid, None)
                else:
                    currently_pinned_dict[message.mxid] = True
            currently_pinned = list(currently_pinned_dict.keys())
            if currently_pinned != previously_pinned:
                await self.main_intent.set_pinned_messages(self.mxid, currently_pinned)

    async def set_telegram_admins_enabled(self, enabled: bool) -> None:
        level = 50 if enabled else 10
        levels = await self.main_intent.get_power_levels(self.mxid)
        levels.invite = level
        levels.events[EventType.ROOM_NAME] = level
        levels.events[EventType.ROOM_AVATAR] = level
        await self.main_intent.set_power_levels(self.mxid, levels)


def init(context: Context) -> None:
    global config
    config = context.config
    NotificationDisabler.puppet_cls = p.Puppet
    NotificationDisabler.config_enabled = config["bridge.backfill.disable_notifications"]<|MERGE_RESOLUTION|>--- conflicted
+++ resolved
@@ -707,11 +707,7 @@
                            "the likely duplicate message now.")
             await intent.redact(self.mxid, event_id)
             return
-<<<<<<< HEAD
-        if sender:
-=======
         if sender is not None:
->>>>>>> 7cac7d31
             UserActivity.update_for_puppet(sender, evt.date)
         self.log.debug("Handled telegram message %d -> %s", evt.id, event_id)
         try:
