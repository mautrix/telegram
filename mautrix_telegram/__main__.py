# -*- coding: future_fstrings -*-
# mautrix-telegram - A Matrix-Telegram puppeting bridge
# Copyright (C) 2018 Tulir Asokan
#
# This program is free software: you can redistribute it and/or modify
# it under the terms of the GNU General Public License as published by
# the Free Software Foundation, either version 3 of the License, or
# (at your option) any later version.
#
# This program is distributed in the hope that it will be useful,
# but WITHOUT ANY WARRANTY; without even the implied warranty of
# MERCHANTABILITY or FITNESS FOR A PARTICULAR PURPOSE.  See the
# GNU General Public License for more details.
#
# You should have received a copy of the GNU General Public License
# along with this program.  If not, see <http://www.gnu.org/licenses/>.
import argparse
import sys
import logging
import asyncio

import sqlalchemy as sql
from sqlalchemy import orm

from mautrix_appservice import AppService

from .base import Base
from .config import Config
from .matrix import MatrixHandler

from .db import init as init_db
from .abstract_user import init as init_abstract_user
from .user import init as init_user, User
from .bot import init as init_bot
from .portal import init as init_portal
from .puppet import init as init_puppet
<<<<<<< HEAD
from .public import PublicBridgeWebsite
=======
from .context import Context
>>>>>>> 6e1d497e

log = logging.getLogger("mau")
time_formatter = logging.Formatter("[%(asctime)s] [%(levelname)s@%(name)s] %(message)s")
handler = logging.StreamHandler()
handler.setFormatter(time_formatter)
log.addHandler(handler)

parser = argparse.ArgumentParser(
    description="A Matrix-Telegram puppeting bridge.",
    prog="python -m mautrix-telegram")
parser.add_argument("-c", "--config", type=str, default="config.yaml",
                    metavar="<path>", help="the path to your config file")
parser.add_argument("-g", "--generate-registration", action="store_true",
                    help="generate registration and quit")
parser.add_argument("-r", "--registration", type=str, default="registration.yaml",
                    metavar="<path>", help="the path to save the generated registration to")
args = parser.parse_args()

config = Config(args.config, args.registration)
config.load()

if args.generate_registration:
    config.generate_registration()
    config.save()
    print(f"Registration generated and saved to {config.registration_path}")
    sys.exit(0)

if config["appservice.debug"]:
    telethon_log = logging.getLogger("telethon")
    telethon_log.addHandler(handler)
    telethon_log.setLevel(logging.DEBUG)
    log.setLevel(logging.DEBUG)
    log.debug("Debug messages enabled.")

db_engine = sql.create_engine(config.get("appservice.database", "sqlite:///mautrix-telegram.db"))
db_factory = orm.sessionmaker(bind=db_engine)
db_session = orm.scoping.scoped_session(db_factory)
Base.metadata.bind = db_engine
Base.metadata.create_all()

loop = asyncio.get_event_loop()
<<<<<<< HEAD
az = AppService(config["homeserver.address"], config["homeserver.domain"],
                config["appservice.as_token"], config["appservice.hs_token"],
                config["appservice.bot_username"], log="mau.as", loop=loop)
context = (az, db_session, config, loop)

if config["appservice.public.enabled"]:
    public = PublicBridgeWebsite(loop)
    az.app.add_subapp(config.get("appservice.public.prefix", "/public"), public.app)

with az.run(config["appservice.hostname"], config["appservice.port"]) as start:
    MatrixHandler(context)
=======
appserv = AppService(config["homeserver.address"], config["homeserver.domain"],
                     config["appservice.as_token"], config["appservice.hs_token"],
                     config["appservice.bot_username"], log="mau.as", loop=loop)


context = Context(appserv, db_session, config, loop, None, None)

with appserv.run(config["appservice.hostname"], config["appservice.port"]) as start:
>>>>>>> 6e1d497e
    init_db(db_session)
    init_abstract_user(context)
    context.bot = init_bot(context)
    context.mx = MatrixHandler(context)
    init_portal(context)
    init_puppet(context)
    startup_actions = init_user(context) + [start, context.mx.init_as_bot()]

    if context.bot:
        startup_actions.append(context.bot.start())

    try:
        loop.run_until_complete(asyncio.gather(*startup_actions, loop=loop))
        loop.run_forever()
    except KeyboardInterrupt:
        for user in User.by_tgid.values():
            user.stop()
        sys.exit(0)<|MERGE_RESOLUTION|>--- conflicted
+++ resolved
@@ -34,11 +34,8 @@
 from .bot import init as init_bot
 from .portal import init as init_portal
 from .puppet import init as init_puppet
-<<<<<<< HEAD
 from .public import PublicBridgeWebsite
-=======
 from .context import Context
->>>>>>> 6e1d497e
 
 log = logging.getLogger("mau")
 time_formatter = logging.Formatter("[%(asctime)s] [%(levelname)s@%(name)s] %(message)s")
@@ -80,19 +77,7 @@
 Base.metadata.create_all()
 
 loop = asyncio.get_event_loop()
-<<<<<<< HEAD
-az = AppService(config["homeserver.address"], config["homeserver.domain"],
-                config["appservice.as_token"], config["appservice.hs_token"],
-                config["appservice.bot_username"], log="mau.as", loop=loop)
-context = (az, db_session, config, loop)
 
-if config["appservice.public.enabled"]:
-    public = PublicBridgeWebsite(loop)
-    az.app.add_subapp(config.get("appservice.public.prefix", "/public"), public.app)
-
-with az.run(config["appservice.hostname"], config["appservice.port"]) as start:
-    MatrixHandler(context)
-=======
 appserv = AppService(config["homeserver.address"], config["homeserver.domain"],
                      config["appservice.as_token"], config["appservice.hs_token"],
                      config["appservice.bot_username"], log="mau.as", loop=loop)
@@ -100,8 +85,11 @@
 
 context = Context(appserv, db_session, config, loop, None, None)
 
+if config["appservice.public.enabled"]:
+    public = PublicBridgeWebsite(loop)
+    appserv.app.add_subapp(config.get("appservice.public.prefix", "/public"), public.app)
+
 with appserv.run(config["appservice.hostname"], config["appservice.port"]) as start:
->>>>>>> 6e1d497e
     init_db(db_session)
     init_abstract_user(context)
     context.bot = init_bot(context)
