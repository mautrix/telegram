# mautrix-telegram - A Matrix-Telegram puppeting bridge
# Copyright (C) 2021 Tulir Asokan
#
# This program is free software: you can redistribute it and/or modify
# it under the terms of the GNU Affero General Public License as published by
# the Free Software Foundation, either version 3 of the License, or
# (at your option) any later version.
#
# This program is distributed in the hope that it will be useful,
# but WITHOUT ANY WARRANTY; without even the implied warranty of
# MERCHANTABILITY or FITNESS FOR A PARTICULAR PURPOSE.  See the
# GNU Affero General Public License for more details.
#
# You should have received a copy of the GNU Affero General Public License
# along with this program.  If not, see <https://www.gnu.org/licenses/>.
<<<<<<< HEAD
from typing import Dict, Any
import asyncio
from time import time
import sys
=======
from __future__ import annotations

from typing import Any
>>>>>>> 2b6db85e

import telethon
from telethon import __version__ as __telethon_version__

from mautrix.bridge import Bridge
<<<<<<< HEAD
from mautrix.util.db import Base
from mautrix.util.opt_prometheus import Gauge
from mautrix.bridge.state_store.sqlalchemy import SQLBridgeStateStore
=======
from mautrix.types import RoomID, UserID
>>>>>>> 2b6db85e

from .bot import Bot
from .config import Config
<<<<<<< HEAD
from .context import Context
from .db import init as init_db
from .db.user_activity import UserActivity
from .formatter import init as init_formatter
=======
from .db import init as init_db, upgrade_table
>>>>>>> 2b6db85e
from .matrix import MatrixHandler
from .portal import Portal
from .puppet import Puppet
from .user import User
from .version import linkified_version, version
from .web.provisioning import ProvisioningAPI
from .web.public import PublicBridgeWebsite

<<<<<<< HEAD
import sqlalchemy as sql
from sqlalchemy.engine.base import Engine

try:
    import prometheus_client as prometheus
except ImportError:
    prometheus = None
=======
from .abstract_user import AbstractUser  # isort: skip
>>>>>>> 2b6db85e

ACTIVE_USER_METRICS_INTERVAL_S = 15 * 60 # 15 minutes
METRIC_ACTIVE_PUPPETS = Gauge('bridge_active_puppets_total', 'Number of active Telegram users bridged into Matrix')
METRIC_BLOCKING = Gauge('bridge_blocked', 'Is the bridge currently blocking messages')
METRIC_AS_CONNECTIONS = Gauge('bridge_as_connections', 'Number of active/available TCP connections in Appservice\'s pool', ['status'])
METRIC_BOT_STARTUP_OK = Gauge('bridge_bot_startup_ok', 'Whether or not the configured Telegram started up correctly')

class TelegramBridge(Bridge):
    module = "mautrix_telegram"
    name = "mautrix-telegram"
    command = "python -m mautrix-telegram"
    description = "A Matrix-Telegram puppeting bridge."
    repo_url = "https://github.com/mautrix/telegram"
    version = version
    markdown_version = linkified_version
    config_class = Config
    matrix_class = MatrixHandler
<<<<<<< HEAD
    state_store_class = SQLBridgeStateStore
=======
    upgrade_table = upgrade_table
>>>>>>> 2b6db85e

    db: 'Engine'
    config: Config
<<<<<<< HEAD
    context: Context
    session_container: AlchemySessionContainer
    bot: Bot
=======
    bot: Bot | None
    public_website: PublicBridgeWebsite | None
    provisioning_api: ProvisioningAPI | None
>>>>>>> 2b6db85e

    periodic_active_metrics_task: asyncio.Task
    is_blocked: bool = False

    periodic_sync_task: asyncio.Task = None
    as_bridge_liveness_task: asyncio.Task = None

    latest_telegram_update_timestamp: float

    as_connection_metric_task: asyncio.Task = None

    def prepare_db(self) -> None:
        if not sql:
            raise RuntimeError("SQLAlchemy is not installed")
        self.db = sql.create_engine(self.config["appservice.database"],
                                    **self.config["appservice.database_opts"])
        Base.metadata.bind = self.db
        if not self.db.has_table("alembic_version"):
            self.log.critical("alembic_version table not found. "
                              "Did you forget to `alembic upgrade head`?")
            sys.exit(10)

        init_db(self.db)
<<<<<<< HEAD
        self.session_container = AlchemySessionContainer(
            engine=self.db, table_base=Base, session=False,
            table_prefix="telethon_", manage_tables=False)

    def make_state_store(self) -> None:
        self.state_store = self.state_store_class(self.get_puppet, self.get_double_puppet)

    def _prepare_website(self) -> None:
        if self.config["appservice.public.enabled"]:
            public_website = PublicBridgeWebsite(self.loop)
            self.az.app.add_subapp(self.config["appservice.public.prefix"], public_website.app)
            self.context.public_website = public_website
=======
>>>>>>> 2b6db85e

    def _prepare_website(self) -> None:
        if self.config["appservice.provisioning.enabled"]:
<<<<<<< HEAD
            provisioning_api = ProvisioningAPI(self.context)
            self.az.app.add_subapp(self.config["appservice.provisioning.prefix"],
                                   provisioning_api.app)
            self.context.provisioning_api = provisioning_api

    def prepare_bridge(self) -> None:
        self.bot = init_bot(self.config)
        self.context = Context(self.az, self.config, self.loop, self.session_container, self, self.bot)
        self._prepare_website()
        self.matrix = self.context.mx = MatrixHandler(self.context)

        init_abstract_user(self.context)
        init_formatter(self.context)
        init_portal(self.context)
        self.add_startup_actions(init_puppet(self.context))

=======
            self.provisioning_api = ProvisioningAPI(self)
            self.az.app.add_subapp(
                self.config["appservice.provisioning.prefix"], self.provisioning_api.app
            )
        else:
            self.provisioning_api = None

        if self.config["appservice.public.enabled"]:
            self.public_website = PublicBridgeWebsite(self.loop)
            self.az.app.add_subapp(
                self.config["appservice.public.prefix"], self.public_website.app
            )
        else:
            self.public_website = None

    def prepare_bridge(self) -> None:
        self._prepare_website()
        AbstractUser.init_cls(self)
        bot_token: str = self.config["telegram.bot_token"]
        if bot_token and not bot_token.lower().startswith("disable"):
            self.bot = AbstractUser.relaybot = Bot(bot_token)
        else:
            self.bot = AbstractUser.relaybot = None
        self.matrix = MatrixHandler(self)
        Portal.init_cls(self)
        self.add_startup_actions(Puppet.init_cls(self))
        self.add_startup_actions(User.init_cls(self))
        if self.bot:
            self.add_startup_actions(self.bot.start())
>>>>>>> 2b6db85e
        if self.config["bridge.resend_bridge_info"]:
            self.add_startup_actions(self.resend_bridge_info())

        # Explicitly not a startup_action, as startup_actions block startup
        if self.config['bridge.limits.enable_activity_tracking'] is not False:
            self.periodic_sync_task = self.loop.create_task(self._loop_active_puppet_metric())

        if self.config.get('telegram.liveness_timeout', 0) >= 1:
            self.as_bridge_liveness_task = self.loop.create_task(self._loop_check_bridge_liveness())

    async def start(self) -> None:
        await super().start()

        if self.config['metrics.enabled']:
            self.as_connection_metric_task = self.loop.create_task(self._loop_check_as_connection_pool())

        if self.bot:
            try:
                await self.bot.start()
                METRIC_BOT_STARTUP_OK.set(1)
            except telethon.errors.RPCError as e:
                self.log.error(f"Failed to start bot: {e}")
                METRIC_BOT_STARTUP_OK.set(0)

        semaphore = None
        concurrency = self.config['telegram.connection.concurrent_connections_startup']
        if concurrency:
            semaphore = asyncio.Semaphore(concurrency)
            await semaphore.acquire()

        async def sem_task(task):
            if not semaphore:
                return await task
            async with semaphore:
                return await task

        await asyncio.gather(*(sem_task(task) for task in init_user(self.context)))

    async def resend_bridge_info(self) -> None:
        self.config["bridge.resend_bridge_info"] = False
        self.config.save()
        self.log.info("Re-sending bridge info state event to all portals")
        async for portal in Portal.all():
            await portal.update_bridge_info()
        self.log.info("Finished re-sending bridge info state events")

    def prepare_stop(self) -> None:
        if self.periodic_sync_task:
            self.periodic_sync_task.cancel()
        if self.as_connection_metric_task:
            self.as_connection_metric_task.cancel()
        if self.as_bridge_liveness_task:
            self.as_bridge_liveness_task.cancel()
        for puppet in Puppet.by_custom_mxid.values():
            puppet.stop()
        self.shutdown_actions = (user.stop() for user in User.by_tgid.values())

    async def get_user(self, user_id: UserID, create: bool = True) -> User | None:
        user = await User.get_by_mxid(user_id, create=create)
        if user:
            await user.ensure_started()
        return user

    async def get_portal(self, room_id: RoomID) -> Portal | None:
        return await Portal.get_by_mxid(room_id)

    async def get_puppet(self, user_id: UserID, create: bool = False) -> Puppet | None:
        return await Puppet.get_by_mxid(user_id, create=create)

    async def get_double_puppet(self, user_id: UserID) -> Puppet | None:
        return await Puppet.get_by_custom_mxid(user_id)

    def is_bridge_ghost(self, user_id: UserID) -> bool:
        return bool(Puppet.get_id_from_mxid(user_id))

    async def count_logged_in_users(self) -> int:
        return len([user for user in User.by_tgid.values() if user.tgid])

<<<<<<< HEAD
    # The caller confirms that at the time of calling this, the bridge is receiving updates from Telegram.
    # If this function is not called regularly, the bridge may be configured to report this on the /live metric endpoint.
    def confirm_bridge_liveness(self):
        self.latest_telegram_update_timestamp = time()
        self.az.live = True

    async def _update_active_puppet_metric(self) -> None:
        active_users = UserActivity.get_active_count(
            self.config['bridge.limits.min_puppet_activity_days'],
            self.config['bridge.limits.puppet_inactivity_days'],
        )

        block_on_limit_reached = self.config['bridge.limits.block_on_limit_reached']
        max_puppet_limit = self.config['bridge.limits.max_puppet_limit']
        if block_on_limit_reached and max_puppet_limit is not None:
            self.is_blocked = max_puppet_limit < active_users
            METRIC_BLOCKING.set(int(self.is_blocked))
        self.log.debug(f"Current active puppet count is {active_users}")
        METRIC_ACTIVE_PUPPETS.set(active_users)

    async def _loop_active_puppet_metric(self) -> None:
        while True:
            try:
                await asyncio.sleep(ACTIVE_USER_METRICS_INTERVAL_S)
            except asyncio.CancelledError:
                return
            self.log.debug("Executing periodic active puppet metric check")
            try:
                await self._update_active_puppet_metric()
            except asyncio.CancelledError:
                return
            except Exception as e:
                self.log.exception(f"Error while checking: {e}")

    async def _loop_check_as_connection_pool(self) -> None:
        while True:
            try:
                connector = self.az.http_session.connector
                limit = connector.limit
                # a horrible, horrible reach into asyncio.TCPConnector's internal API
                # inspired by its (also private) _available_connections()
                active = len(connector._acquired)

                METRIC_AS_CONNECTIONS.labels('active').set(active)
                METRIC_AS_CONNECTIONS.labels('limit').set(limit)
            except Exception as e:
                self.log.exception(f"Error while checking AS connection pool stats: {e}")

            await asyncio.sleep(15)

    async def _loop_check_bridge_liveness(self) -> None:
        while True:
            if self.latest_telegram_update_timestamp and self.latest_telegram_update_timestamp < time() - self.config.get('telegram.liveness_timeout'):
                self.az.live = False

            await asyncio.sleep(15)

    async def manhole_global_namespace(self, user_id: UserID) -> Dict[str, Any]:
=======
    async def manhole_global_namespace(self, user_id: UserID) -> dict[str, Any]:
>>>>>>> 2b6db85e
        return {
            **await super().manhole_global_namespace(user_id),
            "User": User,
            "Portal": Portal,
            "Puppet": Puppet,
        }

    @property
    def manhole_banner_program_version(self) -> str:
        return f"{super().manhole_banner_program_version} and Telethon {__telethon_version__}"


TelegramBridge().run()<|MERGE_RESOLUTION|>--- conflicted
+++ resolved
@@ -13,39 +13,19 @@
 #
 # You should have received a copy of the GNU Affero General Public License
 # along with this program.  If not, see <https://www.gnu.org/licenses/>.
-<<<<<<< HEAD
-from typing import Dict, Any
+from __future__ import annotations
+
+from typing import Any
 import asyncio
-from time import time
-import sys
-=======
-from __future__ import annotations
-
-from typing import Any
->>>>>>> 2b6db85e
-
 import telethon
 from telethon import __version__ as __telethon_version__
 
 from mautrix.bridge import Bridge
-<<<<<<< HEAD
-from mautrix.util.db import Base
-from mautrix.util.opt_prometheus import Gauge
-from mautrix.bridge.state_store.sqlalchemy import SQLBridgeStateStore
-=======
 from mautrix.types import RoomID, UserID
->>>>>>> 2b6db85e
 
 from .bot import Bot
 from .config import Config
-<<<<<<< HEAD
-from .context import Context
-from .db import init as init_db
-from .db.user_activity import UserActivity
-from .formatter import init as init_formatter
-=======
-from .db import init as init_db, upgrade_table
->>>>>>> 2b6db85e
+from .db import init as init_db, upgrade_table, UserActivity
 from .matrix import MatrixHandler
 from .portal import Portal
 from .puppet import Puppet
@@ -54,17 +34,7 @@
 from .web.provisioning import ProvisioningAPI
 from .web.public import PublicBridgeWebsite
 
-<<<<<<< HEAD
-import sqlalchemy as sql
-from sqlalchemy.engine.base import Engine
-
-try:
-    import prometheus_client as prometheus
-except ImportError:
-    prometheus = None
-=======
 from .abstract_user import AbstractUser  # isort: skip
->>>>>>> 2b6db85e
 
 ACTIVE_USER_METRICS_INTERVAL_S = 15 * 60 # 15 minutes
 METRIC_ACTIVE_PUPPETS = Gauge('bridge_active_puppets_total', 'Number of active Telegram users bridged into Matrix')
@@ -82,23 +52,13 @@
     markdown_version = linkified_version
     config_class = Config
     matrix_class = MatrixHandler
-<<<<<<< HEAD
-    state_store_class = SQLBridgeStateStore
-=======
     upgrade_table = upgrade_table
->>>>>>> 2b6db85e
 
     db: 'Engine'
     config: Config
-<<<<<<< HEAD
-    context: Context
-    session_container: AlchemySessionContainer
-    bot: Bot
-=======
     bot: Bot | None
     public_website: PublicBridgeWebsite | None
     provisioning_api: ProvisioningAPI | None
->>>>>>> 2b6db85e
 
     periodic_active_metrics_task: asyncio.Task
     is_blocked: bool = False
@@ -122,42 +82,9 @@
             sys.exit(10)
 
         init_db(self.db)
-<<<<<<< HEAD
-        self.session_container = AlchemySessionContainer(
-            engine=self.db, table_base=Base, session=False,
-            table_prefix="telethon_", manage_tables=False)
-
-    def make_state_store(self) -> None:
-        self.state_store = self.state_store_class(self.get_puppet, self.get_double_puppet)
-
-    def _prepare_website(self) -> None:
-        if self.config["appservice.public.enabled"]:
-            public_website = PublicBridgeWebsite(self.loop)
-            self.az.app.add_subapp(self.config["appservice.public.prefix"], public_website.app)
-            self.context.public_website = public_website
-=======
->>>>>>> 2b6db85e
 
     def _prepare_website(self) -> None:
         if self.config["appservice.provisioning.enabled"]:
-<<<<<<< HEAD
-            provisioning_api = ProvisioningAPI(self.context)
-            self.az.app.add_subapp(self.config["appservice.provisioning.prefix"],
-                                   provisioning_api.app)
-            self.context.provisioning_api = provisioning_api
-
-    def prepare_bridge(self) -> None:
-        self.bot = init_bot(self.config)
-        self.context = Context(self.az, self.config, self.loop, self.session_container, self, self.bot)
-        self._prepare_website()
-        self.matrix = self.context.mx = MatrixHandler(self.context)
-
-        init_abstract_user(self.context)
-        init_formatter(self.context)
-        init_portal(self.context)
-        self.add_startup_actions(init_puppet(self.context))
-
-=======
             self.provisioning_api = ProvisioningAPI(self)
             self.az.app.add_subapp(
                 self.config["appservice.provisioning.prefix"], self.provisioning_api.app
@@ -187,7 +114,6 @@
         self.add_startup_actions(User.init_cls(self))
         if self.bot:
             self.add_startup_actions(self.bot.start())
->>>>>>> 2b6db85e
         if self.config["bridge.resend_bridge_info"]:
             self.add_startup_actions(self.resend_bridge_info())
 
@@ -266,7 +192,6 @@
     async def count_logged_in_users(self) -> int:
         return len([user for user in User.by_tgid.values() if user.tgid])
 
-<<<<<<< HEAD
     # The caller confirms that at the time of calling this, the bridge is receiving updates from Telegram.
     # If this function is not called regularly, the bridge may be configured to report this on the /live metric endpoint.
     def confirm_bridge_liveness(self):
@@ -325,9 +250,7 @@
             await asyncio.sleep(15)
 
     async def manhole_global_namespace(self, user_id: UserID) -> Dict[str, Any]:
-=======
     async def manhole_global_namespace(self, user_id: UserID) -> dict[str, Any]:
->>>>>>> 2b6db85e
         return {
             **await super().manhole_global_namespace(user_id),
             "User": User,
