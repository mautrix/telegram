--- conflicted
+++ resolved
@@ -45,18 +45,6 @@
 
 COPY requirements.txt /opt/mautrix-telegram/requirements.txt
 WORKDIR /opt/mautrix-telegram
-<<<<<<< HEAD
-
-COPY . /opt/mautrix-telegram
-RUN apk add git \
-  && apk add --virtual .build-deps python3-dev libffi-dev build-base \
-  && pip3 install .[speedups,hq_thumbnails,metrics,e2be] \
-  # TODO: unpin Pillow here after it's updated in Alpine
-  && pip3 install -r requirements.txt 'pillow==8.2' \
-  && pip3 install 'git+https://github.com/vector-im/mautrix-python@v0.11.4-mod-2#egg=mautrix' \
-  && apk del git \
-  && apk del .build-deps \
-=======
 RUN apk add --virtual .build-deps python3-dev libffi-dev build-base \
  && pip3 install -r requirements.txt -r optional-requirements.txt \
  && apk del .build-deps
@@ -64,7 +52,6 @@
 COPY . /opt/mautrix-telegram
 RUN apk add git && pip3 install .[all] && apk del git \
   # This doesn't make the image smaller, but it's needed so that the `version` command works properly
->>>>>>> 2b6db85e
   && cp mautrix_telegram/example-config.yaml . && rm -rf mautrix_telegram
 
 VOLUME /data
