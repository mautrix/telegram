--- conflicted
+++ resolved
@@ -7,11 +7,5 @@
 
 config.yaml
 registration.yaml
-<<<<<<< HEAD
-*.db
-=======
 logs/
-*.db
-*.session
-*.json
->>>>>>> e16e53c2
+*.db